{-# Language GADTs #-}
{-# Language DataKinds #-}

module Main where

import Test.Tasty
import Test.Tasty.HUnit
import Data.Text (Text)
import Control.Monad.State.Strict (execStateT)
import Data.Functor
import Data.Maybe
import qualified Data.Map as Map
import qualified Data.Vector as V

import EVM
import EVM.ABI
import EVM.SMT
import EVM.Solvers
import EVM.Fetch
import EVM.SymExec
import EVM.Test.Utils
import qualified EVM.Stepper as Stepper
import qualified EVM.Fetch as Fetch
import EVM.Types hiding (BlockNumber)

main :: IO ()
main = defaultMain tests

tests :: TestTree
tests = testGroup "rpc"
  [ testGroup "Block Parsing Tests"
    [ testCase "pre-merge-block" $ do
        let block = BlockNumber 15537392
        (cb, numb, basefee, prevRan) <- fetchBlockFrom block testRpc >>= \case
                      Nothing -> error "Could not fetch block"
                      Just EVM.Block{..} -> return ( coinbase
                                                   , number
                                                   , baseFee
                                                   , prevRandao
                                                   )

        assertEqual "coinbase" (Addr 0xea674fdde714fd979de3edf0f56aa9716b898ec8) cb
        assertEqual "number" (BlockNumber numb) block
        assertEqual "basefee" 38572377838 basefee
        assertEqual "prevRan" 11049842297455506 prevRan
    , testCase "post-merge-block" $ do
        let block = BlockNumber 16184420
        (cb, numb, basefee, prevRan) <- fetchBlockFrom block testRpc >>= \case
                      Nothing -> error "Could not fetch block"
                      Just EVM.Block{..} -> return ( coinbase
                                                   , number
                                                   , baseFee
                                                   , prevRandao
                                                   )

        assertEqual "coinbase" (Addr 0x690b9a9e9aa1c9db991c7721a92d351db4fac990) cb
        assertEqual "number" (BlockNumber numb) block
        assertEqual "basefee" 22163046690 basefee
        assertEqual "prevRan" 0x2267531ab030ed32fd5f2ef51f81427332d0becbd74fe7f4cd5684ddf4b287e0 prevRan
    ]
  , testGroup "execution with remote state"
    -- execute against remote state from a ds-test harness
    [ testCase "dapp-test" $ do
        let testFile = "test/contracts/pass/rpc.sol"
        runDappTestCustom testFile ".*" Nothing False testRpcInfo >>= assertEqual "test result" True

    -- concretely exec "transfer" on WETH9 using remote rpc
    -- https://etherscan.io/token/0xc02aaa39b223fe8d0a0e5c4f27ead9083c756cc2#code
    , testCase "weth-conc" $ do
        let
          blockNum = 16198552
          wad = 0x999999999999999999
          calldata' = ConcreteBuf $ abiMethod "transfer(address,uint256)" (AbiTuple (V.fromList [AbiAddress (Addr 0xdead), AbiUInt 256 wad]))
        vm <- weth9VM blockNum (calldata', [])
        postVm <- withSolvers Z3 1 Nothing $ \solvers ->
          execStateT (Stepper.interpret (Fetch.oracle solvers (Just (BlockNumber blockNum, testRpc))) . void $ Stepper.execFully) vm
        let
          postStore = case postVm.env.storage of
            ConcreteStore s -> s
            _ -> error "ConcreteStore expected"
          wethStore = fromJust $ Map.lookup 0xC02aaA39b223FE8D0A0e5C4F27eAD9083C756Cc2 postStore
          receiverBal = fromJust $ Map.lookup (keccak' (word256Bytes 0xdead <> word256Bytes 0x3)) wethStore
          msg = case postVm.result of
            Just (VMSuccess m) -> m
            _ -> error "VMSuccess expected"
        assertEqual "should succeed" msg (ConcreteBuf $ word256Bytes 0x1)
        assertEqual "should revert" receiverBal (W256 $ 2595433725034301 + wad)

    -- symbolically exec "transfer" on WETH9 using remote rpc
    -- https://etherscan.io/token/0xc02aaa39b223fe8d0a0e5c4f27ead9083c756cc2#code
    , testCase "weth-sym" $ do
        let
          blockNum = 16198552
          calldata' = symCalldata "transfer(address,uint256)" [AbiAddressType, AbiUIntType 256] ["0xdead"] (AbstractBuf "txdata")
          postc _ (EVM.Types.Revert _ _) = PBool False
          postc _ _ = PBool True
        vm <- weth9VM blockNum calldata'
        (_, [Cex (_, model)]) <- withSolvers Z3 1 Nothing $ \solvers ->
          verify solvers (rpcVeriOpts (BlockNumber blockNum, testRpc)) vm (Just postc)
        assertBool "model should exceed caller balance" (getVar model "arg2" >= 695836005599316055372648)
    ]
  ]

-- call into WETH9 from 0xf04a... (a large holder)
weth9VM :: W256 -> (Expr Buf, [Prop]) -> IO (EVM.VM)
weth9VM blockNum calldata' = do
  let
    caller' = Lit 0xf04a5cc80b1e94c69b48f5ee68a08cd2f09a7c3e
    weth9 = Addr 0xC02aaA39b223FE8D0A0e5C4F27eAD9083C756Cc2
    callvalue' = Lit 0
  vmFromRpc blockNum calldata' callvalue' caller' weth9

vmFromRpc :: W256 -> (Expr Buf, [Prop]) -> Expr EWord -> Expr EWord -> Addr -> IO (EVM.VM)
vmFromRpc blockNum calldata' callvalue' caller' address' = do
  ctrct <- fetchContractFrom (BlockNumber blockNum) testRpc address' >>= \case
        Nothing -> error $ "contract not found: " <> show address'
        Just contract' -> return contract'

  blk <- fetchBlockFrom (BlockNumber blockNum) testRpc >>= \case
    Nothing -> error "could not fetch block"
    Just b -> pure b

  pure $ EVM.makeVm $ EVM.VMOpts
<<<<<<< HEAD
    { EVM.vmoptContract       = ctrct
    , EVM.vmoptCalldata       = calldata'
    , EVM.vmoptValue          = callvalue'
    , EVM.vmoptAddress        = address'
    , EVM.vmoptCaller         = caller'
    , EVM.vmoptOrigin         = 0xacab
    , EVM.vmoptGas            = 0xffffffffffffffff
    , EVM.vmoptGaslimit       = 0xffffffffffffffff
    , EVM.vmoptBaseFee        = view baseFee blk
    , EVM.vmoptPriorityFee    = 0
    , EVM.vmoptCoinbase       = view coinbase blk
    , EVM.vmoptNumber         = view number blk
    , EVM.vmoptTimestamp      = view timestamp blk
    , EVM.vmoptBlockGaslimit  = view gaslimit blk
    , EVM.vmoptGasprice       = 0
    , EVM.vmoptMaxCodeSize    = view maxCodeSize blk
    , EVM.vmoptPrevRandao     = view prevRandao blk
    , EVM.vmoptSchedule       = view schedule blk
    , EVM.vmoptChainId        = 1
    , EVM.vmoptCreate         = False
    , EVM.vmoptInitialStorage = EmptyStore
    , EVM.vmoptTxAccessList   = mempty
    , EVM.vmoptAllowFFI       = False
=======
    { EVM.contract      = ctrct
    , EVM.calldata      = calldata'
    , EVM.value         = callvalue'
    , EVM.address       = address'
    , EVM.caller        = caller'
    , EVM.origin        = 0xacab
    , EVM.gas           = 0xffffffffffffffff
    , EVM.gaslimit      = 0xffffffffffffffff
    , EVM.baseFee       = blk.baseFee
    , EVM.priorityFee   = 0
    , EVM.coinbase      = blk.coinbase
    , EVM.number        = blk.number
    , EVM.timestamp     = blk.timestamp
    , EVM.blockGaslimit = blk.gaslimit
    , EVM.gasprice      = 0
    , EVM.maxCodeSize   = blk.maxCodeSize
    , EVM.prevRandao    = blk.prevRandao
    , EVM.schedule      = blk.schedule
    , EVM.chainId       = 1
    , EVM.create        = False
    , EVM.storageBase   = EVM.Concrete
    , EVM.txAccessList  = mempty
    , EVM.allowFFI      = False
>>>>>>> b4a55366
    }

testRpc :: Text
testRpc = "https://eth-mainnet.alchemyapi.io/v2/vpeKFsEF6PHifHzdtcwXSDbhV3ym5Ro4"

testRpcInfo :: RpcInfo
testRpcInfo = Just (BlockNumber 16198552, testRpc)<|MERGE_RESOLUTION|>--- conflicted
+++ resolved
@@ -121,55 +121,29 @@
     Just b -> pure b
 
   pure $ EVM.makeVm $ EVM.VMOpts
-<<<<<<< HEAD
-    { EVM.vmoptContract       = ctrct
-    , EVM.vmoptCalldata       = calldata'
-    , EVM.vmoptValue          = callvalue'
-    , EVM.vmoptAddress        = address'
-    , EVM.vmoptCaller         = caller'
-    , EVM.vmoptOrigin         = 0xacab
-    , EVM.vmoptGas            = 0xffffffffffffffff
-    , EVM.vmoptGaslimit       = 0xffffffffffffffff
-    , EVM.vmoptBaseFee        = view baseFee blk
-    , EVM.vmoptPriorityFee    = 0
-    , EVM.vmoptCoinbase       = view coinbase blk
-    , EVM.vmoptNumber         = view number blk
-    , EVM.vmoptTimestamp      = view timestamp blk
-    , EVM.vmoptBlockGaslimit  = view gaslimit blk
-    , EVM.vmoptGasprice       = 0
-    , EVM.vmoptMaxCodeSize    = view maxCodeSize blk
-    , EVM.vmoptPrevRandao     = view prevRandao blk
-    , EVM.vmoptSchedule       = view schedule blk
-    , EVM.vmoptChainId        = 1
-    , EVM.vmoptCreate         = False
-    , EVM.vmoptInitialStorage = EmptyStore
-    , EVM.vmoptTxAccessList   = mempty
-    , EVM.vmoptAllowFFI       = False
-=======
-    { EVM.contract      = ctrct
-    , EVM.calldata      = calldata'
-    , EVM.value         = callvalue'
-    , EVM.address       = address'
-    , EVM.caller        = caller'
-    , EVM.origin        = 0xacab
-    , EVM.gas           = 0xffffffffffffffff
-    , EVM.gaslimit      = 0xffffffffffffffff
-    , EVM.baseFee       = blk.baseFee
-    , EVM.priorityFee   = 0
-    , EVM.coinbase      = blk.coinbase
-    , EVM.number        = blk.number
-    , EVM.timestamp     = blk.timestamp
-    , EVM.blockGaslimit = blk.gaslimit
-    , EVM.gasprice      = 0
-    , EVM.maxCodeSize   = blk.maxCodeSize
-    , EVM.prevRandao    = blk.prevRandao
-    , EVM.schedule      = blk.schedule
-    , EVM.chainId       = 1
-    , EVM.create        = False
-    , EVM.storageBase   = EVM.Concrete
-    , EVM.txAccessList  = mempty
-    , EVM.allowFFI      = False
->>>>>>> b4a55366
+    { EVM.contract       = ctrct
+    , EVM.calldata       = calldata'
+    , EVM.value          = callvalue'
+    , EVM.address        = address'
+    , EVM.caller         = caller'
+    , EVM.origin         = 0xacab
+    , EVM.gas            = 0xffffffffffffffff
+    , EVM.gaslimit       = 0xffffffffffffffff
+    , EVM.baseFee        = blk.baseFee
+    , EVM.priorityFee    = 0
+    , EVM.coinbase       = blk.coinbase
+    , EVM.number         = blk.number
+    , EVM.timestamp      = blk.timestamp
+    , EVM.blockGaslimit  = blk.gaslimit
+    , EVM.gasprice       = 0
+    , EVM.maxCodeSize    = blk.maxCodeSize
+    , EVM.prevRandao     = blk.prevRandao
+    , EVM.schedule       = blk.schedule
+    , EVM.chainId        = 1
+    , EVM.create         = False
+    , EVM.initialStorage = EmptyStore
+    , EVM.txAccessList   = mempty
+    , EVM.allowFFI       = False
     }
 
 testRpc :: Text
