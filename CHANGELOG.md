--- conflicted
+++ resolved
@@ -17,11 +17,8 @@
 
 - SMT encoding of Expr now has assertions for the range of environment values that are less than word size (256 bits).
 - Trace now contains the cheat code calls
-<<<<<<< HEAD
 - Removed sha3Crack which has been deprecated for keccakEqs
-=======
 - More consistent error messages
->>>>>>> 8b0c6792
 
 ## Changed
 
