# Changelog

All notable changes to this project will be documented in this file.

The format is based on [Keep a Changelog](https://keepachangelog.com/en/1.0.0/),
and this project adheres to [Semantic Versioning](https://semver.org/spec/v2.0.0.html).

## [0.51.3] - 2023-07-14

## Fixed

- Path joining on Windows
- Fixed overflow issue in stripWrites
- Automatic tests are now more reproducible

## Changed

- Removed sha3Crack which has been deprecated for keccakEqs

## Added

- Added flag `-f debug` to add debug flags to cabal/GHC

## [0.51.2] - 2023-07-11

## Fixed

- SMT encoding of Expr now has assertions for the range of environment values that are less than word size (256 bits).
- Trace now contains the cheat code calls
- More consistent error messages
<<<<<<< HEAD
- Automatic tests are now more reproducible
- Fixed overflow issue in stripWrites
- CallDataCopy now correctly wraps around in the symbolic interpreter
=======
>>>>>>> 211fff90

## Changed

- SMT2 scripts are now being reprocessed to put one sexpr per line. Having sepxrs that span across multiple lines trigers a bug in CVC5.
- Removing long-running tests so we can finish all unit tests in approx 10 minutes on a current-gen laptop CPU
- Added git revision to `hevm version`

## Added

- execution traces are now shown for failed `prove_` tests

## [0.51.1] - 2023-06-02

## Fixed

- hevm now gracefully handles missing `out` directories
- Constraints are correctly propogated to the final output expression during symbolic execution

## Changed

- HEVM is now fully compliant with the Shanghai hard fork

## [0.51.0] - 2023-04-27

## Added

- `hevm` can now execute unit tests in foundry projects. Just run `hevm test` from the root of a foundry repo, and all unit tests will be executed (including prove tests).
- A new stack based loop detection heuristic
- Analysis of partial execution traces is now supported

## Changed

- `hevm dapp-test` has been replaced with `hevm test --project-type DappTools`.
- `hevm test` no longer supports parsing solidity output in the combined json format.
- The default value for `--ask-smt-iterations` has been changed to 1
- The SMT solver is never queried for branch conditions that do not occur in a loop (as determined by the loop detection heuristic)

## Fixed

- `--max-iterations` is respected in cases where path conditions have become inconsistent
- `--max-iterations` is now respected for loops with a concrete branch condition

## Fixed

- Fixed a bug where underflow was possible when transfering eth

## [0.50.5] - 2023-04-18

## Changed

- The `--storage-model` parameter has been replaced with `--initial-storage`
- The `--smttimeout` argument now expects a value in seconds not milliseconds
- The default smt timeout has been set to 5 minutes
- `hevm symbolic` now searches only for user defined assertions by default

### Fixed

- The `prank` cheatcode now transfers value from the correct address
- Fixed an off-by-one error in `EVM.Debug.srcMapCodePos`

## [0.50.4] - 2023-03-17

### Fixed

- The `--solvers` cli option is now respected (previously we always used Z3)
- The `equivalence` command now fails with the correct status code when counterexamples are found
- The `equivalence` command now respects the given `--sig` argument
- Correct symbolic execution for the `SGT` opcode

### Changed

- The `equivalence` command now pretty prints discovered counterexamples

### Added

- Implemented a shrinking algorithm for counterexamples
- A new differential fuzzing test harness that compares the concrete semantics, as well as parts of the symbolic semantics against the geth evm implementation
- The `hevm` library can now be built on Windows systems.
- `equivalence` can now be checked for fully or partially concrete calldata
- Support for function pointers in ABI

## [0.50.3] - 2023-02-17

### Fixed

- `hevm symbolic` exits with status code `1` if counterexamples or timeouts are found
- Calldata reads beyond calldata size are provably equal to zero.

### Added

- New cheatcode `prank(address)` that sets `msg.sender` to the specified address for the next call.
- Improved equivalence checker that avoids checking similar branches more than once.
- Improved simplification for arithmetic expressions
- Construction of storage counterexamples based on the model returned by the SMT solver.
- Static binaries for macos

### Changed
- SMT encoding of buffer length without using uninterpreted functions.

## [0.50.2] - 2023-01-06

### Fixed

- Arithmetic overflow in concrete `SAR` edge case ([#163](https://github.com/ethereum/hevm/pull/163))
- Unexpected abstract term application during fully concrete execution ([#163](https://github.com/ethereum/hevm/pull/163))

## [0.50.1] - 2022-12-29

### Fixed

- `hevm exec` no longer fails with `hevm: No match in record selector smttimeout`
- the `gas`, `gaslimit`, `priorityfee`, and `gasprice` cli options are now respected
- cleaner formatting for the gas value in the visual debugger

### Changed

- we now build with ghc 9.2.4 by default
- various perf improvements for concrete execution ([#157](https://github.com/ethereum/hevm/pull/157), [#152](https://github.com/ethereum/hevm/pull/152))

## [0.50.0] - 2022-12-19

### Changed

The symbolic execution engine has been rewritten. We have removed our dependency on sbv, and now
symbolic execution decompiles bytecode into a custom IR, and smt queries are constructed based on
the structure of the term in this IR.

This gives us much deeper control over the encoding, and makes custom static analysis and
simplification passes much easier to implement.

The symbolic execution engine is now parallel by default, and will distribute granular SMT queries
across a pool of solvers, allowing analysis to be scaled out horizontally across many CPUs.

more details can be found in the [architecuture](../../architecture.md) docs.

### Removed

The following cli commands have been removed:

- `abiencode`
- `rlp`
- `flatten`
- `strip-metadata`

## [0.49.0] - 2021-11-12

### Added

- Support for solc 0.8.10
- Support for solc 0.8.11

### Changed

- Clearer display for the invalid opcode (`0xfe`) in debug view
- Better error messages when trying to deploy unlinked bytecode
- `bytesX` arguments to `hevm abiencode` are automatically padded

### Fixed

- Test contracts with no code (e.g. `abstract` contracts) are now skipped
- Replay data for invariant tests is now displayed in a form that does not cause errors when used with `dapp test --replay`

## [0.48.1] - 2021-09-08

### Added

- Support for 0.8.4 custom error types in stack traces

### Changed

- Contract feching happens synchronously again.
- Invariants checked before calling methods from targetContracts.

### Fixed

- The block gas limit and basefee are now correctly fetched when running tests via rpc

## 0.48.0 - 2021-08-03

### Changed

- Updated to London hard fork!
- The configuration variable `DAPP_TEST_BALANCE_CREATE` has been renamed to `DAPP_TEST_BALANCE`
- Default `smttimeout` has been increased to 1 minute.
- A new flag has been added to hevm (`--ask-smt-iterations`) that controls the number of iterations
  at which the symbolic execution engine will stop eager evaluation and begin to query the smt
  solver whether a given branch is reachable or not.
- Contract fetching now happens asynchronously.
- Fixed no contract definition crashes
- Removed NoSuchContract failures

## 0.47.0 - 2021-07-01

### Added

- A new test runner for checking invariants against random reachable contract states.
- `hevm symbolic` can search for solc 0.8 style assertion violations, and a new `--assertions` flag
  has been added allowing users to customize which assertions should be reported
- A new cheatcode `ffi(string[])` that executes an arbitrary command in the system shell

### Changed

- Z3 is once again the default smt solver
- Updated nixpkgs to the `21.05` channel

### Fixed

- Sourcemaps for contracts containing `immutable` are now shown in the debug view.

## 0.46.0 - 2021-04-29

### Added

- Updated to Berlin! Conformant with GeneralStateTests at commit hash `644967e345bbc6642fab613e1b1737abbe131f78`.

### Fixed

- ADDMOD and MULMOD by zero yields zero.
- Address calculation for newly created contracts.
- Accomodated for the notorious "anomolies on the main network" (see yellow paper Appendix K for trivia)
- A hevm crash when debugging a SELFDESTRUCT contract.

## 0.45.0 - 2021-03-22

### Added

- Two new cheatcodes were added: `sign(uint sk, bytes message)` and `addr(uint sk)`. Taken together
  these should allow for much more ergonomic testing of code that handles signed messages.
- Symbolic execution can deal with partially symbolic bytecode, allowing for symbolic constructor arguments to be given in tests.

### Fixed

- Fixed a bug in the abiencoding.
- Fixed the range being generated by ints.
- `hevm flatten` combines the SPDX license identifiers of all source files.

### Changed

- updated `nixpkgs` to the `20.09` channel
- Arbitrary instance of AbiType can no longer generate a tuple

## 0.44.1 - 2020-02-02

### Changed

- hevm cheatcodes now accept symbolic arguments, allowing e.g. symbolic jumps in time in unit tests
- More efficient arithmetic overflow checks by translating queries to a more [intelligent form](www.microsoft.com/en-us/research/wp-content/uploads/2016/02/z3prefix.pdf).

## 0.44.0 - 2020-01-26

### Added

- `hevm` now accepts solidity json output built via `--standard-json` as
  well as `--combined-json`.
- addresses in the trace output are prefixed with `ContractName@0x...`
  if there is a corresponding contract and `@0x...` otherwise.

### Fixed

- Symbolic execution now generates calldata arguments restricted to the proper ranges,
  following the semantics of fuzzing.
- If the `--address` flag is present in `hevm exec` or `hevm symbolic`,
  it overrides the contract address at which a contract will be created.
- Address pretty printing
- Updated sbv to `8.9.5` to fix "non-const in array declaration" cvc4 issue with ds-test.

### Changed

- Use cvc4 as default smt solver

## 0.43.2 - 2020-12-10

### Changed

- The default smttimeout has been increased from 20s to 30s

## 0.43.1 - 2020-12-10

### Changed

- Counterexamples from symbolic tests now show clearer failure reasons

### Fixed

- Symbolic tests now work with RPC
- Branch selection is working again in the interactive debugger

## 0.43.0 - 2020-11-29

### Added

- A `--show-tree` option to `hevm symbolic` which prints the execution tree explored.
- Some symbolic terms are displayed with richer semantic information, instead of the black box `<symbolic>`.
- `hevm dapp-test` now supports symbolic execution of test methods that are prefixed with `prove` or `proveFail`
- The `hevm interactive` alias has been removed, as it is equivalent to `hevm dapp-test --debug`
- `hevm dapp-test --match` now matches on contract name and file path, as well as test name
- Step through the callstack in debug mode using the arrow keys

### Changed

- `dapp-test` trace output now detects ds-note events and shows `LogNote`
- create addresses are shown with `@<address>` in the trace
- `DSTest.setUp()` is only run if it exists, rather than failing
- support new ds-test `log_named_x(string, x)` (previously bytes32 keys)
- return arguments are fully displayed in the trace (previously only a single word)
- return/revert trace will now show the correct source position

## 0.42.0 - 2020-10-31

### Changed

- z3 updated to 4.8.8
- optimize SMT queries
- More useful trace output for unknown calls
- Default to on chain values for `coinbase`, `timestamp`, `difficulty`, `blocknumber` when rpc is provided
- Perform tx initialization (gas payment, value transfer) in `hevm exec`, `hevm symbolic` and `hevm dapp-test`.

### Added

- TTY commands `P` and `c-p` for taking larger steps backwards in the debuger.
- `--cache` flag for `dapp-test`, `exec`, `symbolic`, `interactive`,
  enabling caching of contracts received by rpc.
- `load(address,bytes32)` cheat code allowing storage reads from arbitrary contracts.

## 0.41.0 - 2020-08-19

### Changed

- Switched to [PVP](https://github.com/haskell/pvp/blob/master/pvp-faq.md) for version control, starting now at `0.41.0` (MAJOR.MAJOR.MINOR).
- z3 updated to 4.8.7
- Generate more interesting values in property based testing,
  and implement proper shrinking for all abi values.
- Fixed soundness bug when using KECCAK or SHA256 opcode/precompile
- Fixed an issue in debug mode where backstepping could cause path information to be forgotten
- Ensure that pathconditions are consistent when branching, and end the execution with VMFailure: DeadPath if this is not the case
- Fixed a soundness bug where nonzero jumpconditions were assumed to equal one.
- default `--smttimeout` changed from unlimited to 20 seconds
- `hevm symbolic --debug` now respects `--max-iterations`

### Added

- `hevm exec --trace` flag to dump a trace
- Faster backstepping in interactive mode by saving multiple snapshot states.
- Support for symbolic storage for multiple contracts

## 0.40 - 2020-07-22

- hevm is now capable of symbolic execution!

### Changed

As a result, the types of several registers of the EVM have changed to admit symbolic values as well as concrete ones.

- state.stack: `Word` -> `SymWord`.
- state.memory: `ByteString` -> `[SWord 8]`.
- state.callvalue: `W256` -> `SymWord`.
- state.caller: `Addr` -> `SAddr`.
- state.returndata: `ByteString` -> `[SWord 8]`.
- state.calldata: `ByteString` -> `([SWord 8], (SWord 32))`. The first element is a list of symbolic bytes, the second is the length of calldata. We have `fst calldata !! i .== 0` for all `snd calldata < i`.

- tx.value: `W256` -> `SymWord`.

- contract.storage: `Map Word Word` -> `Storage`, defined as:

```hs
data Storage
  = Concrete (Map Word SymWord)
  | Symbolic (SArray (WordN 256) (WordN 256))
  deriving (Show)
```

### Added

New cli commands:

- `hevm symbolic`: search for assertion violations, or step through a symbolic execution in debug mode.
- `hevm equivalence`: compare two programs for equivalence.

See the README for details on usage.

The new module `EVM.SymExec` exposes several library functions dealing with symbolic execution.
In particular,

- `SymExec.interpret`: implements an operational monad script similar to `TTY.interpret` and `Stepper.interpret`, but returns a list of final VM states rather than a single VM.
- `SymExec.verify`: takes a prestate and a postcondition, symbolically executes the prestate and checks that all final states matches the postcondition.

### Removed

The concrete versions of a lot of arithmetic operations, replaced with their more general symbolic counterpart.

## 0.39 - 2020-07-13

- Exposes abi encoding to cli
- Added cheat code `hevm.store(address a, bytes32 location, bytes32 value)`
- Removes `ExecMode`, always running as `ExecuteAsBlockchainTest`. This means that `hevm exec` now finalizes transactions as well.
- `--code` is now entirely optional. Not supplying it returns an empty contract, or whatever is stored in `--state`.

## 0.38 - 2020-04-23

- Exposes metadata stripping of bytecode to the cli: `hevm strip-metadata --code X`. [357](https://github.com/dapphub/dapptools/pull/357).
- Fixes a bug in the srcmap parsing introduced in 0.37 [356](https://github.com/dapphub/dapptools/pull/356).
- Fixes a bug in the abi-encoding of `bytes` with size > 32[358](https://github.com/dapphub/dapptools/pull/358).

## 0.37 - 2020-03-24

- Sourcemap parser now admits `solc-0.6.0` compiled `.sol.json` files.

## 0.36 - 2020-01-07

- Implement Istanbul support [318](https://github.com/dapphub/dapptools/pull/318)
- Fix a bug introduced in [280](https://github.com/dapphub/dapptools/pull/280) of rlp encoding of transactions and sender address [320](https://github.com/dapphub/dapptools/pull/320/).
- Make InvalidTx a fatal error for vm tests and ci.
- Suport property based testing in unit tests. [313](https://github.com/dapphub/dapptools/pull/313) Arguments to test functions are randomly generated based on the function abi. Fuzz tests are not present in the graphical debugger.
- Added flags `--replay` and `--fuzz-run` to `hevm dapp-test`, allowing for particular fuzz run cases to be rerun, or for configuration of how many fuzz tests are run.
- Correct gas readouts for unit tests
- Prevent crash when trying to jump to next source code point if source code is missing

## 0.35 - 2019-11-02

- Merkle Patricia trie support [280](https://github.com/dapphub/dapptools/pull/280)
- RLP encoding and decoding functions [280](https://github.com/dapphub/dapptools/pull/280)
- Extended support for Solidity ABI encoding [259](https://github.com/dapphub/dapptools/pull/259)
- Bug fixes surrounding unit tests and gas accounting (https://github.com/dapphub/dapptools/commit/574ef401d3e744f2dcf994da056810cf69ef84fe, https://github.com/dapphub/dapptools/commit/5257574dd9df14edc29410786b75e9fb9c59069f)

## 0.34 - 2019-08-28

- handle new solc bzzr metadata in codehash for source map
- show VM hex outputs as hexadecimal
- rpc defaults to latest block
- `hevm interactive`:
- fix rpc fetch
- scrollable memory pane
- Fix regression in VMTest compliance.
- `hevm exec` ergonomics:
- Allow code/calldata prefixed with 0x
- create transactions with specific caller nonce
- interactive help pane
- memory pane scrolling

## 0.33 - 2019-08-06

- Full compliance with the [General State Tests][245] (with the
  BlockchainTest format), using the Yellow and Jello papers as
  reference, for Constantinople Fix (aka Petersburg). Including:
- full precompile support
- correct substate accounting, including touched accounts,
  selfdestructs and refunds
- memory read/write semantics
- many gas cost corrections
- Show more information for non solc bytecode in interactive view
  (trace and storage)
- Help text for all cli options
- Enable `--debug` flag in `hevm dapp-test`

[245]: https://github.com/dapphub/dapptools/pull/245

## 0.32 - 2019-06-14

- Fix dapp-test [nonce initialisation bug][224]

[224]: https://github.com/dapphub/dapptools/pull/224

## 0.31 - 2019-05-29

- Precompiles: SHA256, RIPEMD, IDENTITY, MODEXP, ECADD, ECMUL,
  ECPAIRING, MODEXP
- Show the hevm version with `hevm version`
- Interactive mode:
- no longer exits on reaching halt
- new shortcuts: 'a' / 'e' for start / end
- allow returning to test picker screen
- Exact integer formatting in dapp-test and tty

## 0.30 - 2019-05-09

- Adjustable verbosity level for `dapp-test` with `--verbose={0,1,2}`
- Working stack build

## 0.29 - 2019-04-03

- Significant jump in compliance with client tests
- Add support for running GeneralStateTests

## 0.28 - 2019-03-22

- Fix delegatecall gas metering, as reported in
  https://github.com/dapphub/dapptools/issues/34

## 0.27 - 2019-02-06

- Fix [hevm flatten issue](https://github.com/dapphub/dapptools/issues/127)
  related to SemVer ranges in Solidity version pragmas

## 0.26 - 2019-02-05

- Format Solidity Error(string) messages in trace

## 0.25 - 2019-02-04

- Add SHL, SHR and SAR opcodes

## 0.24 - 2019-01-23

- Fix STATICCALL for precompiled contracts
- Assume Solidity 0.5.2 in tests

## 0.23 - 2018-12-12

- Show passing test traces with --verbose flag

## 0.22 - 2018-11-13

- Simple memory view in TTY

## 0.21 - 2018-10-29

- Fix Hackage package by including C header files for ethjet

## 0.20 - 2018-10-27

- Parse constructor inputs from Solidity AST

## 0.19 - 2018-10-09

- Enable experimental 'cheat' address, allowing for modification of the
  EVM environment from within the tests. Currently just the block
  timestamp can be adjusted.

## 0.18 - 2018-10-09

- Fix [duplicate address bug](https://github.com/dapphub/dapptools/issues/70)

## 0.17 - 2018-10-05

- Semigroup/Monoid fix

## 0.16 - 2018-09-19

- Move ethjet into hevm

## [0.15] - 2018-05-09

- Fix SDIV/SMOD definitions for extreme case

## [0.14.1] - 2018-04-17

- Improve PC display in TTY

## [0.14] - 2018-03-08

- Implement STATICCALL

## [0.13] - 2018-02-28

- Require specific block number for RPC debugging
- Implement RETURNDATACOPY and RETURNDATASIZE
- Fix bug where created contracts didn't get their balance

## [0.12.3] - 2017-12-19

- More useful RPC debugging because we strip the entire BZZR metadata

## [0.12.2] - 2017-12-17

- Experimental new ecrecover implementation via libethjet
- Correct error checking for setUp() invocations

## [0.12.1] - 2017-11-28

- Test name regex matching via --match
- Fixed source map parsing bug when used with solc --optimize
- TTY: fix a padding-related display glitch

## [0.12] - 2017-11-14

- Use 13 different environment variables to control block parameters
  for unit testing, e.g. block number, timestamp, initial balance, etc.

  Full list:

  - `DAPP_TEST_ADDRESS`
  - `DAPP_TEST_CALLER`
  - `DAPP_TEST_ORIGIN`
  - `DAPP_TEST_GAS_CREATE`
  - `DAPP_TEST_GAS_CALL`
  - `DAPP_TEST_BALANCE_CREATE`
  - `DAPP_TEST_BALANCE_CALL`
  - `DAPP_TEST_COINBASE`
  - `DAPP_TEST_NUMBER`
  - `DAPP_TEST_TIMESTAMP`
  - `DAPP_TEST_GAS_LIMIT`
  - `DAPP_TEST_GAS_PRICE`
  - `DAPP_TEST_DIFFICULTY`

## [0.11.5] - 2017-11-14

- Use --state with --exec --debug

## [0.11.4] - 2017-11-12

- Fix bug when unit test contract has creations in constructor

## [0.11.3] - 2017-11-08

- Fix array support in ABI module

## [0.11.2] - 2017-11-04

- TTY: show a help bar with key bindings at the bottom

## [0.11.1] - 2017-11-02

- TTY: fix a display glitch
- TTY: improve display of ABI hashes on the stack

## [0.11] - 2017-10-31

- Add "hevm flatten" for Etherscan-ish source code concatenation
- Simplify code by removing concrete/symbolic machine abstraction

## [0.10.9] - 2017-10-23

- Fix bugs in ABI formatting

## [0.10.7] - 2017-10-19

- Fix library linking bug
- Fix gas consumption of DELEGATECALL
- Better error tracing
- Experimental "contract browser" (stupid list of addresses)

## [0.10.6] - 2017-10-19

- Enable library linking for unit tests and debugger
- Use the same default gas/balance values as `ethrun`

## [0.10.5] - 2017-10-17

- Better trace output including arguments and return values
- Proof of concept coverage analysis via `dapp-test --coverage`

## [0.10] - 2017-10-10

- Enable new trace output by default for failing tests
- Exit with failure code from test runner when tests fail
- More fixes to improve Ethereum test suite compliance

## [0.9.5] - 2017-10-06

- Prototype of new trace output with `hevm dapp-test --verbose`
- Nicer trace tree in the TTY debugger
- Many fixes to improve Ethereum test suite compliance

## [0.9] - 2017-09-29

- Integrates with live chains via RPC (read-only)
- Exposes a special contract address with test-related functionality (time warp)

## [0.8.5] - 2017-09-22

- Renames `hevm` from its maiden name `hsevm` :sparkles:

## [0.8] - 2017-09-21

- Implements gas metering (Metropolis rules by default)
- Shows gas counter in the terminal interface
- Enables debugger for consensus test executions
- Consensus test runner script with HTML reporting
- Passes 564 of the `VMTests`; fails 115 (see [0.8 test report])
- Command line options for specifying initial gas amounts and balances
- Improved TTY UI layout

## [0.7] - 2017-09-07

- Can save and load contract states to disk using a Git-backed store (only `--exec`)
- Can debug raw EVM bytecode using `exec --debug`
- Fixes `exec --value`
- Has smarter defaults for command line when running tests or debugging
- Fixes bug with `MSIZE` in `CALL` context

## [0.6.5] - 2017-09-01

- Fixes `exec` with regards to exit codes and error messages

## [0.6.1] - 2017-08-03

- TTY: Adds command `C-n` in TTY for "stepping over"

## [0.6] - 2017-08-03

- TTY: Adds second line to stack entries with humanized formatting
- TTY: Gets rid of the separate log pane in favor of a unified trace pane

## [0.5] - 2017-08-02

- TTY: Adds `p` command for stepping backwards
- Adds ability to track origins of stack and heap words
- Tracks Keccak preimage for words that come from the `SHA3` instruction

## [0.4] - 2017-07-31

- Parallelizes unit test runner
- Improves speed by changing representation of memory
- Internal refactoring for future support of symbolic execution
- Adds logs to the trace pane

## [0.3.2] - 2017-06-17

- Adds `REVERT` opcode
- Sets `TIMESTAMP` value to `1` in unit tests

## [0.3.0] - 2017-06-14

- Reverts contract state after `CALL` fails
- Improves test runner console output

## [0.2.0] - 2017-06-13

- Fixes bug in `CALL`

## [0.1.0.1] - 2017-03-31

- Highlights Solidity exactly on character level
- Adds `N` command for stepping by Solidity source position instead of by opcode

## 0.1.0.0 - 2017-03-29

- First release

[0.8 test report]: https://hydra.dapp.tools/build/135/download/1/index.html
[0.12]: https://github.com/dapphub/hevm/compare/0.11.5...0.12
[0.11.5]: https://github.com/dapphub/hevm/compare/0.11.4...0.11.5
[0.11.4]: https://github.com/dapphub/hevm/compare/0.11.3...0.11.4
[0.11.3]: https://github.com/dapphub/hevm/compare/0.11.2...0.11.3
[0.11.2]: https://github.com/dapphub/hevm/compare/0.11.1...0.11.2
[0.11.1]: https://github.com/dapphub/hevm/compare/0.11...0.11.1
[0.11]: https://github.com/dapphub/hevm/compare/0.10.9...0.11
[0.10.9]: https://github.com/dapphub/hevm/compare/0.10.7...0.10.9
[0.10.7]: https://github.com/dapphub/hevm/compare/0.10.6...0.10.7
[0.10.6]: https://github.com/dapphub/hevm/compare/0.10.5...0.10.6
[0.10.5]: https://github.com/dapphub/hevm/compare/0.10...0.10.5
[0.10]: https://github.com/dapphub/hevm/compare/0.9.5...0.10
[0.9.5]: https://github.com/dapphub/hevm/compare/0.9...0.9.5
[0.9]: https://github.com/dapphub/hevm/compare/v0.8.5...v0.9
[0.8.5]: https://github.com/dapphub/hevm/compare/v0.8...v0.8.5
[0.8]: https://github.com/dapphub/hevm/compare/v0.7...v0.8
[0.7]: https://github.com/dapphub/hevm/compare/v0.6.5...v0.7
[0.6.5]: https://github.com/dapphub/hevm/compare/v0.6.1...v0.6.5
[0.6.1]: https://github.com/dapphub/hevm/compare/v0.6...v0.6.1
[0.6]: https://github.com/dapphub/hevm/compare/v0.5...v0.6
[0.5]: https://github.com/dapphub/hevm/compare/v0.4...v0.5
[0.4]: https://github.com/dapphub/hevm/compare/v0.3.2...v0.4
[0.3.2]: https://github.com/dapphub/hevm/compare/v0.3.0...v0.3.2
[0.3.0]: https://github.com/dapphub/hevm/compare/v0.2.0...v0.3.0
[0.2.0]: https://github.com/dapphub/hevm/compare/v0.1.0.1...v0.2.0
[0.1.0.1]: https://github.com/dapphub/hevm/compare/v0.1.0.0...v0.1.0.1<|MERGE_RESOLUTION|>--- conflicted
+++ resolved
@@ -4,6 +4,13 @@
 
 The format is based on [Keep a Changelog](https://keepachangelog.com/en/1.0.0/),
 and this project adheres to [Semantic Versioning](https://semver.org/spec/v2.0.0.html).
+
+## Unreleased
+
+## Fixed
+- CallDataCopy now correctly wraps around in the symbolic interpreter
+
+## Changed
 
 ## [0.51.3] - 2023-07-14
 
@@ -28,12 +35,8 @@
 - SMT encoding of Expr now has assertions for the range of environment values that are less than word size (256 bits).
 - Trace now contains the cheat code calls
 - More consistent error messages
-<<<<<<< HEAD
 - Automatic tests are now more reproducible
 - Fixed overflow issue in stripWrites
-- CallDataCopy now correctly wraps around in the symbolic interpreter
-=======
->>>>>>> 211fff90
 
 ## Changed
 
