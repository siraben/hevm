# Changelog

All notable changes to this project will be documented in this file.

The format is based on [Keep a Changelog](https://keepachangelog.com/en/1.0.0/),
and this project adheres to [Semantic Versioning](https://semver.org/spec/v2.0.0.html).

<<<<<<< HEAD
## Changed
- Less noisy console output during tracing
- Minimum distance requirements are now asserted for Keccak function calls. They assert that it's hard to generate two Keccak's that are less than 256 afar.
- Keccak concretization is now done only after all simplifications are performed. This helps with simplification pre-concretization

=======
## Added
- New solc-specific simplification rules that should make the final Props a lot more readable
- Prop is now correctly ordered, better BufLength and Max simplifications of Expr,
  and further solc-specific simplifications of Expr
- Simplify earlier and don't check reachability for things statically determined to be FALSE
>>>>>>> ed79da0d

## [0.52.0] - 2023-10-26

This is a major breaking release that removes several user facing features and includes non trivial
breakage for library users. These changes mean the code is significantly simpler, more performant,
and allow support for new features like fully symbolic addresses.

In addition to the changes below, this release includes significant work on performance
optimization for symbolic execution.

## Added

The major new user facing feature in this release is support for fully symbolic addresses (including
fully symbolic addresses for deployed contracts). This allows tests to be writen that call
`vm.prank` with a symbolic value, making some tests (e.g. access control, token transfer logic) much
more comprehensive.

Some restrictions around reading balances from and transfering value between symbolic addresses are
currently in place. Currently, if the address is symbolic, then you will only be able to read it's
balance, or transfer value to/from it, if it is the address of a contract that is actually deployed.
This is required to ensure soundness in the face of aliasing between symbolic addresses. We intend
to lift this restriction in a future release.

### Other

- Support for `vm.deal`
- Support for `vm.assume` (this is semantically identical to using `require`, but does simplify the
    process of porting exisitng fuzz tests to be symbolic)
- the `check` prefix now recognized for symbolic tests
- `hevm test` now takes a `--number` argument to specify which block should be used when making rpc queries

## Changed

### Revert Semantics in Solidity Tests

solidity tests no longer consider reverts to be a failure, and check only for the ds-test failed bit
or user defined assertion failures (i.e. `Panic(0x01)`). This makes writing tests much easier as
users no longer have to consider trivial reverts (e.g. arithmetic overflow).

A positive (i.e. `prove`/`check`) test with no rechable assertion violations that does not have any
succesful branches will still be considered a failure.

## Removed

hevm has been around for a while, and over time has accumulated many features. We decided to remove
some of these features in the interest of focusing our attention, increasing our iteration speed and
simplifying maintainance. The following user facing features have been removed from this release:

- The visual debugger has been removed
- All concrete ds-test executors have been removed (i.e. plain, fuzzer, invariant)
- Rpc caching and state serialization has been removed (i.e. all `--cache` / `--state` flags)
- The various `DAPP_TEST` variables are no longer observed
- The `--initial-storage` flag no longer accepts a concrete prestore (valid values are now `Empty` or `Abstract`)

## Fixed

This release also includes many small bugfixes:

- CopySlice wraparound issue especially during CopyCallBytesToMemory
- Contracts deployed during symbolic execution are created with an empty storage (instead of abstract in previous versions)
- EVM.Solidity.toCode to include contractName in error string
- Better cex reconstruction in cases where branches do not refer to all input variables in calldata
- Correctly handle empty bytestring compiled contracts' JSON
- No more false positives when keccak is called with inputs of different sizes
- `test` now falls back to displaying an unecoded bytestring for calldata when the model returned by the solver has a different length the length of the arguments in the test signature.
- we now generate correct counterexamples for branches where only a subset of input variables are referenced by the path conditions
- `vm.prank` now works correctly when passed a symbolic address
- `vm.prank` now works correctly when the next call transfers value
- storage layout information will now be parsed from the output of `forge build` if it is available

## API Changes

### Reworked Storage Model / Symbolic Addresses
Adding symbolic addresses required some fairly significant changes to the way that we model storage.
We introduced a new address type to `Expr` (`Expr EAddr`), that allows us to model fully symbolic
addresses. Instead of modelling storage as a global symbolic 2D map (`address -> word -> word`) in
`vm.env`, each contract now has it's own symbolic 1D map (`word -> word`), that is stored in the
`vm.contracts` mapping. `vm.contracts` is now keyed on `Expr EAddr` instead of `Addr`. Addresses
that are keys to the `vm.contracts` mapping are asserted to be distinct in our smt encoding. This
allows us to support symbolic addresses in a fully static manner (i.e. we do not currently need to
make any extra smt queries when looking up storage for a symbolic address).

### Mutable Memory & ST

We now use a mutable representation of memory if it is currently completely concrete. This is a
significant performance improvement, and fixed a particulary egregious memory leak. It does entail
the use of the `ST` monad, and introduces a new type parameter to the `VM` type that tags a given
instance with it's thread local state. Library users will now need to either use the ST moand and
`runST` or `stToIO` to compose and sequence vm executions.

## GHC 9.4

Hevm is now built with ghc9.4. While earlier compiler versions may continue to work for now, they
are no longer explicitly tested or supported.

### Other

- Contract balances can now be fully symbolic
- Contract code can now be fully abstract. Calls into contracts with unknown code will fail with `UnexpectedSymbolicArg`.
- Run expression simplification on branch conditions
- SLoad/SStore simplifications based on assumptions regarding Keccak non-collision&preimage
- Improved Prop simplification
- CopySlice+WriteWord+ConcreteBuf now truncates ConcreteBuf in special cases
- Better simplification of Eq IR elements
- Run a toplevel constant folding reasoning system on branch conditions
- Global config via a monad, which should allow for more refactoring
- `evalProp` is renamed to `simplifyProp` for consistency
- Mem explosion in `writeWord` function was possible in case `offset` was close to 2^256. Fixed.
- BufLength was not simplified via bufLength function. Fixed.
- Add and Mul are associative, let's use that to make Expr more canonical
- `VMOpts` no longer takes an initial store, and instead takes a `baseState`
  which can be either `EmptyBase` or `AbstractBase`. This controls whether
  storage should be inialized as empty or fully abstract. Regardless of this
  setting contracts that are deployed at runtime via a call to
  `CREATE`/`CREATE2` have zero initialized storage.

## [0.51.3] - 2023-07-14

## Fixed

- Path joining on Windows
- Fixed overflow issue in stripWrites
- Automatic tests are now more reproducible

## Changed

- Removed sha3Crack which has been deprecated for keccakEqs
- Abstraction-refinement for more complicated expressions such as MULMOD

## Added

- Added flag `-f debug` to add debug flags to cabal/GHC

## [0.51.2] - 2023-07-11

## Fixed

- SMT encoding of Expr now has assertions for the range of environment values that are less than word size (256 bits).
- Trace now contains the cheat code calls
- More consistent error messages

## Changed

- SMT2 scripts are now being reprocessed to put one sexpr per line. Having sepxrs that span across multiple lines trigers a bug in CVC5.
- Removing long-running tests so we can finish all unit tests in approx 10 minutes on a current-gen laptop CPU
- Added git revision to `hevm version`

## Added

- execution traces are now shown for failed `prove_` tests

## [0.51.1] - 2023-06-02

## Fixed

- hevm now gracefully handles missing `out` directories
- Constraints are correctly propogated to the final output expression during symbolic execution

## Changed

- HEVM is now fully compliant with the Shanghai hard fork

## [0.51.0] - 2023-04-27

## Added

- `hevm` can now execute unit tests in foundry projects. Just run `hevm test` from the root of a foundry repo, and all unit tests will be executed (including prove tests).
- A new stack based loop detection heuristic
- Analysis of partial execution traces is now supported

## Changed

- `hevm dapp-test` has been replaced with `hevm test --project-type DappTools`.
- `hevm test` no longer supports parsing solidity output in the combined json format.
- The default value for `--ask-smt-iterations` has been changed to 1
- The SMT solver is never queried for branch conditions that do not occur in a loop (as determined by the loop detection heuristic)

## Fixed

- `--max-iterations` is respected in cases where path conditions have become inconsistent
- `--max-iterations` is now respected for loops with a concrete branch condition

## Fixed

- Fixed a bug where underflow was possible when transfering eth

## [0.50.5] - 2023-04-18

## Changed

- The `--storage-model` parameter has been replaced with `--initial-storage`
- The `--smttimeout` argument now expects a value in seconds not milliseconds
- The default smt timeout has been set to 5 minutes
- `hevm symbolic` now searches only for user defined assertions by default

### Fixed

- The `prank` cheatcode now transfers value from the correct address
- Fixed an off-by-one error in `EVM.Debug.srcMapCodePos`

## [0.50.4] - 2023-03-17

### Fixed

- The `--solvers` cli option is now respected (previously we always used Z3)
- The `equivalence` command now fails with the correct status code when counterexamples are found
- The `equivalence` command now respects the given `--sig` argument
- Correct symbolic execution for the `SGT` opcode

### Changed

- The `equivalence` command now pretty prints discovered counterexamples

### Added

- Implemented a shrinking algorithm for counterexamples
- A new differential fuzzing test harness that compares the concrete semantics, as well as parts of the symbolic semantics against the geth evm implementation
- The `hevm` library can now be built on Windows systems.
- `equivalence` can now be checked for fully or partially concrete calldata
- Support for function pointers in ABI

## [0.50.3] - 2023-02-17

### Fixed

- `hevm symbolic` exits with status code `1` if counterexamples or timeouts are found
- Calldata reads beyond calldata size are provably equal to zero.

### Added

- New cheatcode `prank(address)` that sets `msg.sender` to the specified address for the next call.
- Improved equivalence checker that avoids checking similar branches more than once.
- Improved simplification for arithmetic expressions
- Construction of storage counterexamples based on the model returned by the SMT solver.
- Static binaries for macos

### Changed
- SMT encoding of buffer length without using uninterpreted functions.

## [0.50.2] - 2023-01-06

### Fixed

- Arithmetic overflow in concrete `SAR` edge case ([#163](https://github.com/ethereum/hevm/pull/163))
- Unexpected abstract term application during fully concrete execution ([#163](https://github.com/ethereum/hevm/pull/163))

## [0.50.1] - 2022-12-29

### Fixed

- `hevm exec` no longer fails with `hevm: No match in record selector smttimeout`
- the `gas`, `gaslimit`, `priorityfee`, and `gasprice` cli options are now respected
- cleaner formatting for the gas value in the visual debugger

### Changed

- we now build with ghc 9.2.4 by default
- various perf improvements for concrete execution ([#157](https://github.com/ethereum/hevm/pull/157), [#152](https://github.com/ethereum/hevm/pull/152))

## [0.50.0] - 2022-12-19

### Changed

The symbolic execution engine has been rewritten. We have removed our dependency on sbv, and now
symbolic execution decompiles bytecode into a custom IR, and smt queries are constructed based on
the structure of the term in this IR.

This gives us much deeper control over the encoding, and makes custom static analysis and
simplification passes much easier to implement.

The symbolic execution engine is now parallel by default, and will distribute granular SMT queries
across a pool of solvers, allowing analysis to be scaled out horizontally across many CPUs.

more details can be found in the [architecuture](../../architecture.md) docs.

### Removed

The following cli commands have been removed:

- `abiencode`
- `rlp`
- `flatten`
- `strip-metadata`

## [0.49.0] - 2021-11-12

### Added

- Support for solc 0.8.10
- Support for solc 0.8.11

### Changed

- Clearer display for the invalid opcode (`0xfe`) in debug view
- Better error messages when trying to deploy unlinked bytecode
- `bytesX` arguments to `hevm abiencode` are automatically padded

### Fixed

- Test contracts with no code (e.g. `abstract` contracts) are now skipped
- Replay data for invariant tests is now displayed in a form that does not cause errors when used with `dapp test --replay`

## [0.48.1] - 2021-09-08

### Added

- Support for 0.8.4 custom error types in stack traces

### Changed

- Contract feching happens synchronously again.
- Invariants checked before calling methods from targetContracts.

### Fixed

- The block gas limit and basefee are now correctly fetched when running tests via rpc

## 0.48.0 - 2021-08-03

### Changed

- Updated to London hard fork!
- The configuration variable `DAPP_TEST_BALANCE_CREATE` has been renamed to `DAPP_TEST_BALANCE`
- Default `smttimeout` has been increased to 1 minute.
- A new flag has been added to hevm (`--ask-smt-iterations`) that controls the number of iterations
  at which the symbolic execution engine will stop eager evaluation and begin to query the smt
  solver whether a given branch is reachable or not.
- Contract fetching now happens asynchronously.
- Fixed no contract definition crashes
- Removed NoSuchContract failures

## 0.47.0 - 2021-07-01

### Added

- A new test runner for checking invariants against random reachable contract states.
- `hevm symbolic` can search for solc 0.8 style assertion violations, and a new `--assertions` flag
  has been added allowing users to customize which assertions should be reported
- A new cheatcode `ffi(string[])` that executes an arbitrary command in the system shell

### Changed

- Z3 is once again the default smt solver
- Updated nixpkgs to the `21.05` channel

### Fixed

- Sourcemaps for contracts containing `immutable` are now shown in the debug view.

## 0.46.0 - 2021-04-29

### Added

- Updated to Berlin! Conformant with GeneralStateTests at commit hash `644967e345bbc6642fab613e1b1737abbe131f78`.

### Fixed

- ADDMOD and MULMOD by zero yields zero.
- Address calculation for newly created contracts.
- Accomodated for the notorious "anomolies on the main network" (see yellow paper Appendix K for trivia)
- A hevm crash when debugging a SELFDESTRUCT contract.

## 0.45.0 - 2021-03-22

### Added

- Two new cheatcodes were added: `sign(uint sk, bytes message)` and `addr(uint sk)`. Taken together
  these should allow for much more ergonomic testing of code that handles signed messages.
- Symbolic execution can deal with partially symbolic bytecode, allowing for symbolic constructor arguments to be given in tests.

### Fixed

- Fixed a bug in the abiencoding.
- Fixed the range being generated by ints.
- `hevm flatten` combines the SPDX license identifiers of all source files.

### Changed

- updated `nixpkgs` to the `20.09` channel
- Arbitrary instance of AbiType can no longer generate a tuple

## 0.44.1 - 2020-02-02

### Changed

- hevm cheatcodes now accept symbolic arguments, allowing e.g. symbolic jumps in time in unit tests
- More efficient arithmetic overflow checks by translating queries to a more [intelligent form](www.microsoft.com/en-us/research/wp-content/uploads/2016/02/z3prefix.pdf).

## 0.44.0 - 2020-01-26

### Added

- `hevm` now accepts solidity json output built via `--standard-json` as
  well as `--combined-json`.
- addresses in the trace output are prefixed with `ContractName@0x...`
  if there is a corresponding contract and `@0x...` otherwise.

### Fixed

- Symbolic execution now generates calldata arguments restricted to the proper ranges,
  following the semantics of fuzzing.
- If the `--address` flag is present in `hevm exec` or `hevm symbolic`,
  it overrides the contract address at which a contract will be created.
- Address pretty printing
- Updated sbv to `8.9.5` to fix "non-const in array declaration" cvc4 issue with ds-test.

### Changed

- Use cvc4 as default smt solver

## 0.43.2 - 2020-12-10

### Changed

- The default smttimeout has been increased from 20s to 30s

## 0.43.1 - 2020-12-10

### Changed

- Counterexamples from symbolic tests now show clearer failure reasons

### Fixed

- Symbolic tests now work with RPC
- Branch selection is working again in the interactive debugger

## 0.43.0 - 2020-11-29

### Added

- A `--show-tree` option to `hevm symbolic` which prints the execution tree explored.
- Some symbolic terms are displayed with richer semantic information, instead of the black box `<symbolic>`.
- `hevm dapp-test` now supports symbolic execution of test methods that are prefixed with `prove` or `proveFail`
- The `hevm interactive` alias has been removed, as it is equivalent to `hevm dapp-test --debug`
- `hevm dapp-test --match` now matches on contract name and file path, as well as test name
- Step through the callstack in debug mode using the arrow keys

### Changed

- `dapp-test` trace output now detects ds-note events and shows `LogNote`
- create addresses are shown with `@<address>` in the trace
- `DSTest.setUp()` is only run if it exists, rather than failing
- support new ds-test `log_named_x(string, x)` (previously bytes32 keys)
- return arguments are fully displayed in the trace (previously only a single word)
- return/revert trace will now show the correct source position

## 0.42.0 - 2020-10-31

### Changed

- z3 updated to 4.8.8
- optimize SMT queries
- More useful trace output for unknown calls
- Default to on chain values for `coinbase`, `timestamp`, `difficulty`, `blocknumber` when rpc is provided
- Perform tx initialization (gas payment, value transfer) in `hevm exec`, `hevm symbolic` and `hevm dapp-test`.

### Added

- TTY commands `P` and `c-p` for taking larger steps backwards in the debuger.
- `--cache` flag for `dapp-test`, `exec`, `symbolic`, `interactive`,
  enabling caching of contracts received by rpc.
- `load(address,bytes32)` cheat code allowing storage reads from arbitrary contracts.

## 0.41.0 - 2020-08-19

### Changed

- Switched to [PVP](https://github.com/haskell/pvp/blob/master/pvp-faq.md) for version control, starting now at `0.41.0` (MAJOR.MAJOR.MINOR).
- z3 updated to 4.8.7
- Generate more interesting values in property based testing,
  and implement proper shrinking for all abi values.
- Fixed soundness bug when using KECCAK or SHA256 opcode/precompile
- Fixed an issue in debug mode where backstepping could cause path information to be forgotten
- Ensure that pathconditions are consistent when branching, and end the execution with VMFailure: DeadPath if this is not the case
- Fixed a soundness bug where nonzero jumpconditions were assumed to equal one.
- default `--smttimeout` changed from unlimited to 20 seconds
- `hevm symbolic --debug` now respects `--max-iterations`

### Added

- `hevm exec --trace` flag to dump a trace
- Faster backstepping in interactive mode by saving multiple snapshot states.
- Support for symbolic storage for multiple contracts

## 0.40 - 2020-07-22

- hevm is now capable of symbolic execution!

### Changed

As a result, the types of several registers of the EVM have changed to admit symbolic values as well as concrete ones.

- state.stack: `Word` -> `SymWord`.
- state.memory: `ByteString` -> `[SWord 8]`.
- state.callvalue: `W256` -> `SymWord`.
- state.caller: `Addr` -> `SAddr`.
- state.returndata: `ByteString` -> `[SWord 8]`.
- state.calldata: `ByteString` -> `([SWord 8], (SWord 32))`. The first element is a list of symbolic bytes, the second is the length of calldata. We have `fst calldata !! i .== 0` for all `snd calldata < i`.

- tx.value: `W256` -> `SymWord`.

- contract.storage: `Map Word Word` -> `Storage`, defined as:

```hs
data Storage
  = Concrete (Map Word SymWord)
  | Symbolic (SArray (WordN 256) (WordN 256))
  deriving (Show)
```

### Added

New cli commands:

- `hevm symbolic`: search for assertion violations, or step through a symbolic execution in debug mode.
- `hevm equivalence`: compare two programs for equivalence.

See the README for details on usage.

The new module `EVM.SymExec` exposes several library functions dealing with symbolic execution.
In particular,

- `SymExec.interpret`: implements an operational monad script similar to `TTY.interpret` and `Stepper.interpret`, but returns a list of final VM states rather than a single VM.
- `SymExec.verify`: takes a prestate and a postcondition, symbolically executes the prestate and checks that all final states matches the postcondition.

### Removed

The concrete versions of a lot of arithmetic operations, replaced with their more general symbolic counterpart.

## 0.39 - 2020-07-13

- Exposes abi encoding to cli
- Added cheat code `hevm.store(address a, bytes32 location, bytes32 value)`
- Removes `ExecMode`, always running as `ExecuteAsBlockchainTest`. This means that `hevm exec` now finalizes transactions as well.
- `--code` is now entirely optional. Not supplying it returns an empty contract, or whatever is stored in `--state`.

## 0.38 - 2020-04-23

- Exposes metadata stripping of bytecode to the cli: `hevm strip-metadata --code X`. [357](https://github.com/dapphub/dapptools/pull/357).
- Fixes a bug in the srcmap parsing introduced in 0.37 [356](https://github.com/dapphub/dapptools/pull/356).
- Fixes a bug in the abi-encoding of `bytes` with size > 32[358](https://github.com/dapphub/dapptools/pull/358).

## 0.37 - 2020-03-24

- Sourcemap parser now admits `solc-0.6.0` compiled `.sol.json` files.

## 0.36 - 2020-01-07

- Implement Istanbul support [318](https://github.com/dapphub/dapptools/pull/318)
- Fix a bug introduced in [280](https://github.com/dapphub/dapptools/pull/280) of rlp encoding of transactions and sender address [320](https://github.com/dapphub/dapptools/pull/320/).
- Make InvalidTx a fatal error for vm tests and ci.
- Suport property based testing in unit tests. [313](https://github.com/dapphub/dapptools/pull/313) Arguments to test functions are randomly generated based on the function abi. Fuzz tests are not present in the graphical debugger.
- Added flags `--replay` and `--fuzz-run` to `hevm dapp-test`, allowing for particular fuzz run cases to be rerun, or for configuration of how many fuzz tests are run.
- Correct gas readouts for unit tests
- Prevent crash when trying to jump to next source code point if source code is missing

## 0.35 - 2019-11-02

- Merkle Patricia trie support [280](https://github.com/dapphub/dapptools/pull/280)
- RLP encoding and decoding functions [280](https://github.com/dapphub/dapptools/pull/280)
- Extended support for Solidity ABI encoding [259](https://github.com/dapphub/dapptools/pull/259)
- Bug fixes surrounding unit tests and gas accounting (https://github.com/dapphub/dapptools/commit/574ef401d3e744f2dcf994da056810cf69ef84fe, https://github.com/dapphub/dapptools/commit/5257574dd9df14edc29410786b75e9fb9c59069f)

## 0.34 - 2019-08-28

- handle new solc bzzr metadata in codehash for source map
- show VM hex outputs as hexadecimal
- rpc defaults to latest block
- `hevm interactive`:
- fix rpc fetch
- scrollable memory pane
- Fix regression in VMTest compliance.
- `hevm exec` ergonomics:
- Allow code/calldata prefixed with 0x
- create transactions with specific caller nonce
- interactive help pane
- memory pane scrolling

## 0.33 - 2019-08-06

- Full compliance with the [General State Tests][245] (with the
  BlockchainTest format), using the Yellow and Jello papers as
  reference, for Constantinople Fix (aka Petersburg). Including:
- full precompile support
- correct substate accounting, including touched accounts,
  selfdestructs and refunds
- memory read/write semantics
- many gas cost corrections
- Show more information for non solc bytecode in interactive view
  (trace and storage)
- Help text for all cli options
- Enable `--debug` flag in `hevm dapp-test`

[245]: https://github.com/dapphub/dapptools/pull/245

## 0.32 - 2019-06-14

- Fix dapp-test [nonce initialisation bug][224]

[224]: https://github.com/dapphub/dapptools/pull/224

## 0.31 - 2019-05-29

- Precompiles: SHA256, RIPEMD, IDENTITY, MODEXP, ECADD, ECMUL,
  ECPAIRING, MODEXP
- Show the hevm version with `hevm version`
- Interactive mode:
- no longer exits on reaching halt
- new shortcuts: 'a' / 'e' for start / end
- allow returning to test picker screen
- Exact integer formatting in dapp-test and tty

## 0.30 - 2019-05-09

- Adjustable verbosity level for `dapp-test` with `--verbose={0,1,2}`
- Working stack build

## 0.29 - 2019-04-03

- Significant jump in compliance with client tests
- Add support for running GeneralStateTests

## 0.28 - 2019-03-22

- Fix delegatecall gas metering, as reported in
  https://github.com/dapphub/dapptools/issues/34

## 0.27 - 2019-02-06

- Fix [hevm flatten issue](https://github.com/dapphub/dapptools/issues/127)
  related to SemVer ranges in Solidity version pragmas

## 0.26 - 2019-02-05

- Format Solidity Error(string) messages in trace

## 0.25 - 2019-02-04

- Add SHL, SHR and SAR opcodes

## 0.24 - 2019-01-23

- Fix STATICCALL for precompiled contracts
- Assume Solidity 0.5.2 in tests

## 0.23 - 2018-12-12

- Show passing test traces with --verbose flag

## 0.22 - 2018-11-13

- Simple memory view in TTY

## 0.21 - 2018-10-29

- Fix Hackage package by including C header files for ethjet

## 0.20 - 2018-10-27

- Parse constructor inputs from Solidity AST

## 0.19 - 2018-10-09

- Enable experimental 'cheat' address, allowing for modification of the
  EVM environment from within the tests. Currently just the block
  timestamp can be adjusted.

## 0.18 - 2018-10-09

- Fix [duplicate address bug](https://github.com/dapphub/dapptools/issues/70)

## 0.17 - 2018-10-05

- Semigroup/Monoid fix

## 0.16 - 2018-09-19

- Move ethjet into hevm

## [0.15] - 2018-05-09

- Fix SDIV/SMOD definitions for extreme case

## [0.14.1] - 2018-04-17

- Improve PC display in TTY

## [0.14] - 2018-03-08

- Implement STATICCALL

## [0.13] - 2018-02-28

- Require specific block number for RPC debugging
- Implement RETURNDATACOPY and RETURNDATASIZE
- Fix bug where created contracts didn't get their balance

## [0.12.3] - 2017-12-19

- More useful RPC debugging because we strip the entire BZZR metadata

## [0.12.2] - 2017-12-17

- Experimental new ecrecover implementation via libethjet
- Correct error checking for setUp() invocations

## [0.12.1] - 2017-11-28

- Test name regex matching via --match
- Fixed source map parsing bug when used with solc --optimize
- TTY: fix a padding-related display glitch

## [0.12] - 2017-11-14

- Use 13 different environment variables to control block parameters
  for unit testing, e.g. block number, timestamp, initial balance, etc.

  Full list:

  - `DAPP_TEST_ADDRESS`
  - `DAPP_TEST_CALLER`
  - `DAPP_TEST_ORIGIN`
  - `DAPP_TEST_GAS_CREATE`
  - `DAPP_TEST_GAS_CALL`
  - `DAPP_TEST_BALANCE_CREATE`
  - `DAPP_TEST_BALANCE_CALL`
  - `DAPP_TEST_COINBASE`
  - `DAPP_TEST_NUMBER`
  - `DAPP_TEST_TIMESTAMP`
  - `DAPP_TEST_GAS_LIMIT`
  - `DAPP_TEST_GAS_PRICE`
  - `DAPP_TEST_DIFFICULTY`

## [0.11.5] - 2017-11-14

- Use --state with --exec --debug

## [0.11.4] - 2017-11-12

- Fix bug when unit test contract has creations in constructor

## [0.11.3] - 2017-11-08

- Fix array support in ABI module

## [0.11.2] - 2017-11-04

- TTY: show a help bar with key bindings at the bottom

## [0.11.1] - 2017-11-02

- TTY: fix a display glitch
- TTY: improve display of ABI hashes on the stack

## [0.11] - 2017-10-31

- Add "hevm flatten" for Etherscan-ish source code concatenation
- Simplify code by removing concrete/symbolic machine abstraction

## [0.10.9] - 2017-10-23

- Fix bugs in ABI formatting

## [0.10.7] - 2017-10-19

- Fix library linking bug
- Fix gas consumption of DELEGATECALL
- Better error tracing
- Experimental "contract browser" (stupid list of addresses)

## [0.10.6] - 2017-10-19

- Enable library linking for unit tests and debugger
- Use the same default gas/balance values as `ethrun`

## [0.10.5] - 2017-10-17

- Better trace output including arguments and return values
- Proof of concept coverage analysis via `dapp-test --coverage`

## [0.10] - 2017-10-10

- Enable new trace output by default for failing tests
- Exit with failure code from test runner when tests fail
- More fixes to improve Ethereum test suite compliance

## [0.9.5] - 2017-10-06

- Prototype of new trace output with `hevm dapp-test --verbose`
- Nicer trace tree in the TTY debugger
- Many fixes to improve Ethereum test suite compliance

## [0.9] - 2017-09-29

- Integrates with live chains via RPC (read-only)
- Exposes a special contract address with test-related functionality (time warp)

## [0.8.5] - 2017-09-22

- Renames `hevm` from its maiden name `hsevm` :sparkles:

## [0.8] - 2017-09-21

- Implements gas metering (Metropolis rules by default)
- Shows gas counter in the terminal interface
- Enables debugger for consensus test executions
- Consensus test runner script with HTML reporting
- Passes 564 of the `VMTests`; fails 115 (see [0.8 test report])
- Command line options for specifying initial gas amounts and balances
- Improved TTY UI layout

## [0.7] - 2017-09-07

- Can save and load contract states to disk using a Git-backed store (only `--exec`)
- Can debug raw EVM bytecode using `exec --debug`
- Fixes `exec --value`
- Has smarter defaults for command line when running tests or debugging
- Fixes bug with `MSIZE` in `CALL` context

## [0.6.5] - 2017-09-01

- Fixes `exec` with regards to exit codes and error messages

## [0.6.1] - 2017-08-03

- TTY: Adds command `C-n` in TTY for "stepping over"

## [0.6] - 2017-08-03

- TTY: Adds second line to stack entries with humanized formatting
- TTY: Gets rid of the separate log pane in favor of a unified trace pane

## [0.5] - 2017-08-02

- TTY: Adds `p` command for stepping backwards
- Adds ability to track origins of stack and heap words
- Tracks Keccak preimage for words that come from the `SHA3` instruction

## [0.4] - 2017-07-31

- Parallelizes unit test runner
- Improves speed by changing representation of memory
- Internal refactoring for future support of symbolic execution
- Adds logs to the trace pane

## [0.3.2] - 2017-06-17

- Adds `REVERT` opcode
- Sets `TIMESTAMP` value to `1` in unit tests

## [0.3.0] - 2017-06-14

- Reverts contract state after `CALL` fails
- Improves test runner console output

## [0.2.0] - 2017-06-13

- Fixes bug in `CALL`

## [0.1.0.1] - 2017-03-31

- Highlights Solidity exactly on character level
- Adds `N` command for stepping by Solidity source position instead of by opcode

## 0.1.0.0 - 2017-03-29

- First release

[0.8 test report]: https://hydra.dapp.tools/build/135/download/1/index.html
[0.12]: https://github.com/dapphub/hevm/compare/0.11.5...0.12
[0.11.5]: https://github.com/dapphub/hevm/compare/0.11.4...0.11.5
[0.11.4]: https://github.com/dapphub/hevm/compare/0.11.3...0.11.4
[0.11.3]: https://github.com/dapphub/hevm/compare/0.11.2...0.11.3
[0.11.2]: https://github.com/dapphub/hevm/compare/0.11.1...0.11.2
[0.11.1]: https://github.com/dapphub/hevm/compare/0.11...0.11.1
[0.11]: https://github.com/dapphub/hevm/compare/0.10.9...0.11
[0.10.9]: https://github.com/dapphub/hevm/compare/0.10.7...0.10.9
[0.10.7]: https://github.com/dapphub/hevm/compare/0.10.6...0.10.7
[0.10.6]: https://github.com/dapphub/hevm/compare/0.10.5...0.10.6
[0.10.5]: https://github.com/dapphub/hevm/compare/0.10...0.10.5
[0.10]: https://github.com/dapphub/hevm/compare/0.9.5...0.10
[0.9.5]: https://github.com/dapphub/hevm/compare/0.9...0.9.5
[0.9]: https://github.com/dapphub/hevm/compare/v0.8.5...v0.9
[0.8.5]: https://github.com/dapphub/hevm/compare/v0.8...v0.8.5
[0.8]: https://github.com/dapphub/hevm/compare/v0.7...v0.8
[0.7]: https://github.com/dapphub/hevm/compare/v0.6.5...v0.7
[0.6.5]: https://github.com/dapphub/hevm/compare/v0.6.1...v0.6.5
[0.6.1]: https://github.com/dapphub/hevm/compare/v0.6...v0.6.1
[0.6]: https://github.com/dapphub/hevm/compare/v0.5...v0.6
[0.5]: https://github.com/dapphub/hevm/compare/v0.4...v0.5
[0.4]: https://github.com/dapphub/hevm/compare/v0.3.2...v0.4
[0.3.2]: https://github.com/dapphub/hevm/compare/v0.3.0...v0.3.2
[0.3.0]: https://github.com/dapphub/hevm/compare/v0.2.0...v0.3.0
[0.2.0]: https://github.com/dapphub/hevm/compare/v0.1.0.1...v0.2.0
[0.1.0.1]: https://github.com/dapphub/hevm/compare/v0.1.0.0...v0.1.0.1<|MERGE_RESOLUTION|>--- conflicted
+++ resolved
@@ -5,19 +5,15 @@
 The format is based on [Keep a Changelog](https://keepachangelog.com/en/1.0.0/),
 and this project adheres to [Semantic Versioning](https://semver.org/spec/v2.0.0.html).
 
-<<<<<<< HEAD
 ## Changed
-- Less noisy console output during tracing
 - Minimum distance requirements are now asserted for Keccak function calls. They assert that it's hard to generate two Keccak's that are less than 256 afar.
 - Keccak concretization is now done only after all simplifications are performed. This helps with simplification pre-concretization
 
-=======
 ## Added
 - New solc-specific simplification rules that should make the final Props a lot more readable
 - Prop is now correctly ordered, better BufLength and Max simplifications of Expr,
   and further solc-specific simplifications of Expr
 - Simplify earlier and don't check reachability for things statically determined to be FALSE
->>>>>>> ed79da0d
 
 ## [0.52.0] - 2023-10-26
 
