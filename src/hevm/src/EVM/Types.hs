--- conflicted
+++ resolved
@@ -152,28 +152,17 @@
                  -> Expr EWord
   -- control flow
 
-<<<<<<< HEAD
-  Invalid         :: [Prop] -> Expr End
-  IllegalOverflow :: [Prop] -> Expr End
-  SelfDestruct    :: [Prop] -> Expr End
-  Revert          :: [Prop] -> Expr Buf -> Expr End
-  Return          :: [Prop] -> Expr Buf -> Expr Storage -> Expr End
-  ITE             :: Expr EWord -> Expr End -> Expr End -> Expr End
-  TmpErr          :: [Prop] -> String -> Expr End
-=======
-  Invalid             :: Expr End
-  IllegalOverflow     :: Expr End
-  SelfDestruct        :: Expr End
-  InvalidMemoryAccess :: Expr End
-  StackLimitExceeded  :: Expr End
-  BadJumpDestination  :: Expr End
-  Revert              :: Expr Buf     -> Expr End
-  Return              :: Expr Buf     -> Expr Storage -> Expr End
-  ITE                 :: Expr EWord   -> Expr End     -> Expr End -> Expr End
-  TmpErr              :: String -> Expr End -- TODO this is a crutch to help us not deal with all EVM failure modes in Expr
-                                        --       should be removed once EVM failure modes are handled in Expr
->>>>>>> d6a32fc3
-
+  Invalid             :: [Prop] -> Expr End
+  IllegalOverflow     :: [Prop] -> Expr End
+  SelfDestruct        :: [Prop] -> Expr End
+  StackLimitExceeded  :: [Prop] -> Expr End
+  InvalidMemoryAccess :: [Prop] -> Expr End
+  BadJumpDestination  :: [Prop] -> Expr End
+  Revert              :: [Prop] -> Expr Buf -> Expr End
+  Return              :: [Prop] -> Expr Buf -> Expr Storage -> Expr End
+  ITE                 :: Expr EWord -> Expr End -> Expr End -> Expr End
+  TmpErr              :: [Prop] -> String -> Expr End -- TODO this is a crutch to help us not deal with all EVM failure modes in Expr
+                                                      --      should be removed once EVM failure modes are handled in Expr
   -- integers
 
   Add            :: Expr EWord -> Expr EWord -> Expr EWord
