--- conflicted
+++ resolved
@@ -23,17 +23,11 @@
 import Data.DoubleWord (Word256)
 import Control.Concurrent.Async
 import Data.Maybe
-<<<<<<< HEAD
 import Data.List (foldl')
 import Data.Tuple (swap)
-
 import Data.ByteString (ByteString)
-=======
-import Data.List (foldl', find)
-import Data.Vector (fromList)
-import Data.Map (lookup)
-import Data.ByteString (ByteString, null, pack)
->>>>>>> 9197540a
+import Data.List (find)
+import Data.ByteString (null, pack)
 import qualified Control.Monad.State.Class as State
 import Data.Bifunctor (first, second)
 import Data.Text (Text)
@@ -46,14 +40,9 @@
 import EVM.Format (formatExpr, indent, formatBinary)
 
 data ProofResult a b c = Qed a | Cex b | Timeout c
-<<<<<<< HEAD
-  deriving (Show)
+  deriving (Show, Eq)
 type VerifyResult = ProofResult () (Expr End, SMTCex) (Expr End)
 type EquivalenceResult = ProofResult ([VM], [VM]) VM ()
-=======
-  deriving (Show, Eq)
-type VerifyResult = ProofResult (Expr End) (Expr End, SMTCex) (Expr End)
->>>>>>> 9197540a
 
 isQed :: ProofResult a b c -> Bool
 isQed (Qed _) = True
@@ -211,11 +200,8 @@
              (Just (initialContract x))
        & set (env . EVM.storage) initStore
 
-<<<<<<< HEAD
+
 -- | Interpreter which explores all paths at branching points.
-=======
--- Interpreter which explores all paths at branching points.
->>>>>>> 9197540a
 -- returns an Expr representing the possible executions
 interpret
   :: Fetch.Fetcher
@@ -459,6 +445,9 @@
   Revert asserts _ -> asserts
   Return asserts _ _ -> asserts
   EVM.Types.IllegalOverflow asserts -> asserts
+  EVM.Types.StackLimitExceeded asserts -> asserts
+  EVM.Types.InvalidMemoryAccess asserts -> asserts
+  EVM.Types.BadJumpDestination asserts -> asserts
   TmpErr asserts _ -> asserts
   GVar _ -> error "cannot extract props from a GVar"
 
@@ -500,11 +489,7 @@
         res <- checkSat solvers query
         pure (res, leaf)
       let cexs = filter (\(res, _) -> not . isUnsat $ res) results
-<<<<<<< HEAD
-      pure $ if null cexs then (expr, [Qed ()]) else (expr, fmap toVRes cexs)
-=======
-      pure $ if Prelude.null cexs then [Qed expr] else fmap toVRes cexs
->>>>>>> 9197540a
+      pure $ if Prelude.null cexs then (expr, [Qed ()]) else (expr, fmap toVRes cexs)
   where
     toVRes :: (CheckSatResult, Expr End) -> VerifyResult
     toVRes (res, leaf) = case res of
@@ -564,8 +549,8 @@
 
   let diffEndStFilt = filter (/= PBool False) differingEndStates
   putStrLn $ "Equivalence checking " <> (show $ length diffEndStFilt) <> " combinations"
-  when (debug opts) $ forM_ (zip diffEndStFilt [1..]) (\(x, i) -> T.writeFile ("prop-checked-" <> show i) (T.pack $ show x))
-  results <- flip mapConcurrently (zip diffEndStFilt [1..]) $ \(prop, i) -> do
+  when (debug opts) $ forM_ (zip diffEndStFilt [1 :: Integer ..]) (\(x, i) -> T.writeFile ("prop-checked-" <> show i) (T.pack $ show x))
+  results <- flip mapConcurrently (zip diffEndStFilt [1 :: Integer ..]) $ \(prop, i) -> do
     let assertedProps = assertProps [prop]
     let filename = "eq-check-" <> show i <> ".smt2"
     when (debug opts) $ T.writeFile (filename) $ (TL.toStrict $ formatSMT2 assertedProps) <> "\n(check-sat)"
