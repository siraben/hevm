--- conflicted
+++ resolved
@@ -1,11 +1,3 @@
-<<<<<<< HEAD
-{-# Language ImplicitParams #-}
-{-# Language NoFieldSelectors #-}
-{-# Language UndecidableInstances #-}
-{-# Language ScopedTypeVariables #-}
-{-# Language GADTs #-}
-=======
->>>>>>> 211fff90
 {-# LANGUAGE DataKinds #-}
 {-# LANGUAGE ImplicitParams #-}
 
@@ -57,7 +49,7 @@
 import Data.Vector.Storable qualified as SV
 import Data.Vector.Storable.Mutable qualified as SV
 import Data.Word (Word8, Word32, Word64)
-import Witch (into, unsafeInto)
+import Witch (into, tryFrom, unsafeInto)
 
 import Crypto.Hash (Digest, SHA256, RIPEMD160)
 import Crypto.Hash qualified as Crypto
@@ -160,14 +152,7 @@
     , static = False
     }
   , env = Env
-<<<<<<< HEAD
-    { sha3Crack = mempty
-    , chainId = o.chainId
-=======
     { chainId = o.chainId
-    , storage = o.initialStorage
-    , origStorage = mempty
->>>>>>> 211fff90
     , contracts = Map.fromList
       [(o.address, o.contract )]
     , symAddresses = maxSymAddress o
@@ -349,18 +334,16 @@
                 forceConcrete2 (xOffset', xSize') "LOG" $ \(xOffset, xSize) -> do
                     let (topics, xs') = splitAt (into n) xs
                         bytes         = readMemory xOffset' xSize' vm
-<<<<<<< HEAD
                         logs'         = (LogEntry (WAddr self) bytes topics) : vm.logs
-                    burn (g_log + g_logdata * (num xSize) + num n * g_logtopic) $
-=======
-                        logs'         = (LogEntry (litAddr self) bytes topics) : vm.logs
-                    burn (g_log + g_logdata * (unsafeInto xSize) + into n * g_logtopic) $
->>>>>>> 211fff90
-                      accessMemoryRange xOffset xSize $ do
-                        traceTopLog logs'
-                        next
-                        assign (#state % #stack) xs'
-                        assign #logs logs'
+                    case (tryFrom xSize) of
+                      (Right sz) ->
+                        burn (g_log + g_logdata * sz + (into n) * g_logtopic) $
+                          accessMemoryRange xOffset xSize $ do
+                            traceTopLog logs'
+                            next
+                            assign (#state % #stack) xs'
+                            assign #logs logs'
+                      _ -> vmError IllegalOverflow
             _ ->
               underrun
 
@@ -421,7 +404,6 @@
 
         OpAddress ->
           limitStack 1 $
-<<<<<<< HEAD
             burn g_base (next >> pushAddr self)
 
         OpBalance ->
@@ -432,28 +414,12 @@
                   next
                   assign (#state % #stack) xs
                   pushSym c.balance
-=======
-            burn g_base (next >> push (into self))
-
-        OpBalance ->
-          case stk of
-            x':xs -> forceConcrete x' "BALANCE" $ \x ->
-              accessAndBurn (unsafeInto x) $
-                fetchAccount (unsafeInto x) $ \c -> do
-                  next
-                  assign (#state % #stack) xs
-                  push c.balance
->>>>>>> 211fff90
             [] ->
               underrun
 
         OpOrigin ->
           limitStack 1 . burn g_base $
-<<<<<<< HEAD
             next >> pushAddr vm.tx.origin
-=======
-            next >> push (into vm.tx.origin)
->>>>>>> 211fff90
 
         OpCaller ->
           limitStack 1 . burn g_base $
@@ -511,25 +477,15 @@
 
         OpExtcodesize ->
           case stk of
-<<<<<<< HEAD
             x':xs -> forceAddr x' "EXTCODESIZE" $ \case
               a@(LitAddr x) -> if a == cheatCode
-=======
-            x':xs -> case x' of
-              Lit x -> if x == into cheatCode
->>>>>>> 211fff90
                 then do
                   next
                   assign (#state % #stack) xs
                   pushSym (Lit 1)
                 else
-<<<<<<< HEAD
                   accessAndBurn (LitAddr x) $
                     fetchAccount (LitAddr x) $ \c -> do
-=======
-                  accessAndBurn (unsafeInto x) $
-                    fetchAccount (unsafeInto x) $ \c -> do
->>>>>>> 211fff90
                       next
                       assign (#state % #stack) xs
                       case view bytecode c of
@@ -545,23 +501,13 @@
         OpExtcodecopy ->
           case stk of
             extAccount':memOffset':codeOffset:codeSize':xs ->
-<<<<<<< HEAD
               forceConcrete2 (memOffset', codeSize') "EXTCODECOPY" $ \(memOffset, codeSize) -> do
                 forceAddr extAccount' "EXTCODECOPY" $ \extAccount -> do
                   acc <- accessAccountForGas extAccount
-=======
-              forceConcrete3 (extAccount', memOffset', codeSize') "EXTCODECOPY" $
-                \(extAccount, memOffset, codeSize) -> do
-                  acc <- accessAccountForGas (unsafeInto extAccount)
->>>>>>> 211fff90
                   let cost = if acc then g_warm_storage_read else g_cold_account_access
                   burn (cost + g_copy * ceilDiv (unsafeInto codeSize) 32) $
                     accessMemoryRange memOffset codeSize $
-<<<<<<< HEAD
                       fetchAccount extAccount $ \c -> do
-=======
-                      fetchAccount (unsafeInto extAccount) $ \c -> do
->>>>>>> 211fff90
                         next
                         assign (#state % #stack) xs
                         case view bytecode c of
@@ -598,27 +544,16 @@
 
         OpExtcodehash ->
           case stk of
-<<<<<<< HEAD
             x':xs -> forceAddr x' "EXTCODEHASH" $ \x ->
               accessAndBurn x $ do
                 next
                 assign (#state % #stack) xs
                 fetchAccount x $ \c ->
                    if accountEmpty c
-                     then push (num (0 :: Int))
+                     then push (W256 0)
                      else case view bytecode c of
                             Just b -> pushSym $ keccak b
                             Nothing -> pushSym $ CodeHash x
-=======
-            x':xs -> forceConcrete x' "EXTCODEHASH" $ \x ->
-              accessAndBurn (unsafeInto x) $ do
-                next
-                assign (#state % #stack) xs
-                fetchAccount (unsafeInto x) $ \c ->
-                   if accountEmpty c
-                     then push 0
-                     else pushSym $ keccak (view bytecode c)
->>>>>>> 211fff90
             [] ->
               underrun
 
@@ -633,11 +568,7 @@
 
         OpCoinbase ->
           limitStack 1 . burn g_base $
-<<<<<<< HEAD
             next >> pushAddr vm.block.coinbase
-=======
-            next >> push (into vm.block.coinbase)
->>>>>>> 211fff90
 
         OpTimestamp ->
           limitStack 1 . burn g_base $
@@ -721,8 +652,8 @@
                 fetchAccount self $ \account -> do
                   availableGas <- use (#state % #gas)
 
-                  if num availableGas <= g_callstipend then
-                    finishFrame (FrameErrored (OutOfGas availableGas (num g_callstipend)))
+                  if availableGas <= g_callstipend then
+                    finishFrame (FrameErrored (OutOfGas availableGas g_callstipend))
                   else do
                     let
                       original =
@@ -748,18 +679,6 @@
                       assign (#state % #stack) xs
                       modifying (#env % #contracts % ix self % #storage) (writeStorage x new)
 
-<<<<<<< HEAD
-=======
-                if availableGas <= g_callstipend then
-                  finishFrame (FrameErrored (OutOfGas availableGas g_callstipend))
-                else do
-                  let
-                    original =
-                      case readStorage (litAddr self) x (ConcreteStore vm.env.origStorage) of
-                        Just (Lit v) -> v
-                        _ -> 0
-                    storage_cost =
->>>>>>> 211fff90
                       case (maybeLitWord current, maybeLitWord new) of
                          (Just current', Just new') ->
                             unless (current' == new') $
@@ -853,31 +772,21 @@
               forceConcrete6 (xGas', xValue', xInOffset', xInSize', xOutOffset', xOutSize') "CALL" $
               \(xGas, xValue, xInOffset, xInSize, xOutOffset, xOutSize) ->
                 (if xValue > 0 then notStatic else id) $
-<<<<<<< HEAD
                   forceAddr xTo' "unable to determine a call target" $ \xTo ->
-                    delegateCall this (num xGas) xTo xTo xValue xInOffset xInSize xOutOffset xOutSize xs $
-                      \callee -> do
-                        let from' = fromMaybe self vm.config.overrideCaller
-                        zoom #state $ do
-                          assign #callvalue (Lit xValue)
-                          assign #caller from'
-                          assign #contract callee
-                        assign (#config % #overrideCaller) Nothing
-                        touchAccount from'
-                        touchAccount callee
-                        transfer from' callee (Lit xValue)
-=======
-                  delegateCall this (unsafeInto xGas) xTo xTo xValue xInOffset xInSize xOutOffset xOutSize xs $ \callee -> do
-                    let from' = fromMaybe self vm.overrideCaller
-                    zoom #state $ do
-                      assign #callvalue (Lit xValue)
-                      assign #caller (litAddr from')
-                      assign #contract callee
-                    assign #overrideCaller Nothing
-                    touchAccount from'
-                    touchAccount callee
-                    transfer from' callee xValue
->>>>>>> 211fff90
+                    case tryFrom xGas of
+                      Left _ -> vmError IllegalOverflow
+                      Right gas ->
+                        delegateCall this gas xTo xTo xValue xInOffset xInSize xOutOffset xOutSize xs $
+                          \callee -> do
+                            let from' = fromMaybe self vm.config.overrideCaller
+                            zoom #state $ do
+                              assign #callvalue (Lit xValue)
+                              assign #caller from'
+                              assign #contract callee
+                            assign (#config % #overrideCaller) Nothing
+                            touchAccount from'
+                            touchAccount callee
+                            transfer from' callee (Lit xValue)
             _ ->
               underrun
 
@@ -886,22 +795,16 @@
             xGas':xTo':xValue':xInOffset':xInSize':xOutOffset':xOutSize':xs ->
               forceConcrete6 (xGas', xValue', xInOffset', xInSize', xOutOffset', xOutSize') "CALLCODE" $
               \(xGas, xValue, xInOffset, xInSize, xOutOffset, xOutSize) ->
-<<<<<<< HEAD
                 forceAddr xTo' "unable to determine a call target" $ \xTo ->
-                  delegateCall this (num xGas) xTo self xValue xInOffset xInSize xOutOffset xOutSize xs $ \_ -> do
-                    zoom #state $ do
-                      assign #callvalue (Lit xValue)
-                      assign #caller $ fromMaybe self vm.config.overrideCaller
-                    assign (#config % #overrideCaller) Nothing
-                    touchAccount self
-=======
-                delegateCall this (unsafeInto xGas) xTo (litAddr self) xValue xInOffset xInSize xOutOffset xOutSize xs $ \_ -> do
-                  zoom #state $ do
-                    assign #callvalue (Lit xValue)
-                    assign #caller $ litAddr $ fromMaybe self vm.overrideCaller
-                  assign #overrideCaller Nothing
-                  touchAccount self
->>>>>>> 211fff90
+                  case tryFrom xGas of
+                    Left _ -> vmError IllegalOverflow
+                    Right gas ->
+                      delegateCall this gas xTo self xValue xInOffset xInSize xOutOffset xOutSize xs $ \_ -> do
+                        zoom #state $ do
+                          assign #callvalue (Lit xValue)
+                          assign #caller $ fromMaybe self vm.config.overrideCaller
+                        assign (#config % #overrideCaller) Nothing
+                        touchAccount self
             _ ->
               underrun
 
@@ -943,19 +846,17 @@
             xGas':xTo:xInOffset':xInSize':xOutOffset':xOutSize':xs ->
               forceConcrete5 (xGas', xInOffset', xInSize', xOutOffset', xOutSize') "DELEGATECALL" $
               \(xGas, xInOffset, xInSize, xOutOffset, xOutSize) ->
-<<<<<<< HEAD
                 case wordToAddr xTo of
                   Nothing -> do
                     loc <- codeloc
                     let msg = "Unable to determine a call target"
                     partial $ UnexpectedSymbolicArg (snd loc) msg [SomeExpr xTo]
                   Just xTo' ->
-                    delegateCall this (num xGas) xTo' self 0 xInOffset xInSize xOutOffset xOutSize xs $
-                      \_ -> touchAccount self
-=======
-                delegateCall this (unsafeInto xGas) xTo (litAddr self) 0 xInOffset xInSize xOutOffset xOutSize xs $ \_ -> do
-                  touchAccount self
->>>>>>> 211fff90
+                    case tryFrom xGas of
+                      Left _ -> vmError IllegalOverflow
+                      Right gas ->
+                        delegateCall this gas xTo' self 0 xInOffset xInSize xOutOffset xOutSize xs $
+                          \_ -> touchAccount self
             _ -> underrun
 
         OpCreate2 -> notStatic $
@@ -981,34 +882,25 @@
             xGas':xTo:xInOffset':xInSize':xOutOffset':xOutSize':xs ->
               forceConcrete5 (xGas', xInOffset', xInSize', xOutOffset', xOutSize') "STATICCALL" $
               \(xGas, xInOffset, xInSize, xOutOffset, xOutSize) -> do
-<<<<<<< HEAD
                 case wordToAddr xTo of
                   Nothing -> do
                     loc <- codeloc
                     let msg = "Unable to determine a call target"
                     partial $ UnexpectedSymbolicArg (snd loc) msg [SomeExpr xTo]
                   Just xTo' ->
-                    delegateCall this (num xGas) xTo' xTo' 0 xInOffset xInSize xOutOffset xOutSize xs $
-                      \callee -> do
-                        zoom #state $ do
-                          assign #callvalue (Lit 0)
-                          assign #caller $ fromMaybe self (vm.config.overrideCaller)
-                          assign #contract callee
-                          assign #static True
-                        assign (#config % #overrideCaller) Nothing
-                        touchAccount self
-                        touchAccount callee
-=======
-                delegateCall this (unsafeInto xGas) xTo xTo 0 xInOffset xInSize xOutOffset xOutSize xs $ \callee -> do
-                  zoom #state $ do
-                    assign #callvalue (Lit 0)
-                    assign #caller $ litAddr $ fromMaybe self (vm.overrideCaller)
-                    assign #contract callee
-                    assign #static True
-                  assign #overrideCaller Nothing
-                  touchAccount self
-                  touchAccount callee
->>>>>>> 211fff90
+                    case tryFrom xGas of
+                      Left _ -> vmError IllegalOverflow
+                      Right gas ->
+                        delegateCall this gas xTo' xTo' 0 xInOffset xInSize xOutOffset xOutSize xs $
+                          \callee -> do
+                            zoom #state $ do
+                              assign #callvalue (Lit 0)
+                              assign #caller $ fromMaybe self (vm.config.overrideCaller)
+                              assign #contract callee
+                              assign #static True
+                            assign (#config % #overrideCaller) Nothing
+                            touchAccount self
+                            touchAccount callee
             _ ->
               underrun
 
@@ -1016,11 +908,7 @@
           notStatic $
           case stk of
             [] -> underrun
-<<<<<<< HEAD
             (xTo':_) -> forceAddr xTo' "SELFDESTRUCT" $ \xTo -> do
-=======
-            (xTo':_) -> forceConcrete xTo' "SELFDESTRUCT" $ \(unsafeInto -> xTo) -> do
->>>>>>> 211fff90
               acc <- accessAccountForGas xTo
               let cost = if acc then 0 else g_cold_account_access
                   funds = this.balance
@@ -1092,7 +980,6 @@
       availableGas <- use (#state % #gas)
       let recipientExists = accountExists xContext vm
       (cost, gas') <- costOfCall fees recipientExists xValue availableGas xGas xTo
-<<<<<<< HEAD
       burn (cost - gas') $
         branch (Expr.gt (Lit xValue) this.balance) $ \case
           True -> do
@@ -1108,22 +995,6 @@
               pushTrace $ ErrorTrace CallDepthLimitReached
               next
             else continue gas'
-=======
-      burn (cost - gas') $ do
-        if xValue > this.balance
-        then do
-          assign (#state % #stack) (Lit 0 : xs)
-          assign (#state % #returndata) mempty
-          pushTrace $ ErrorTrace (BalanceTooLow xValue this.balance)
-          next
-        else if length vm.frames >= 1024
-             then do
-               assign (#state % #stack) (Lit 0 : xs)
-               assign (#state % #returndata) mempty
-               pushTrace $ ErrorTrace CallDepthLimitReached
-               next
-             else continue gas'
->>>>>>> 211fff90
 
 precompiledContract
   :: (?op :: Word8)
@@ -1405,7 +1276,6 @@
           continue x
         Nothing ->
           if c.external then
-<<<<<<< HEAD
             forceConcreteAddr addr "cannot read storage from symbolic addresses via rpc" $ \addr' ->
               forceConcrete slot "cannot read symbolic slots via RPC" $ \slot' -> do
                 -- check if the slot is cached
@@ -1415,14 +1285,6 @@
                   Just fetched -> case readStorage (Lit slot') fetched.storage of
                               Nothing -> mkQuery addr' slot'
                               Just val -> continue val
-=======
-            forceConcrete slot "cannot read symbolic slots via RPC" $ \litSlot -> do
-              -- check if the slot is cached
-              cachedStore <- (.cache.fetchedStorage) <$> get
-              case Map.lookup (into addr) cachedStore >>= Map.lookup litSlot of
-                Nothing -> mkQuery litSlot
-                Just val -> continue (Lit val)
->>>>>>> 211fff90
           else do
             modifying (#env % #contracts % ix addr % #storage) (writeStorage slot (Lit 0))
             continue $ Lit 0
@@ -1430,7 +1292,6 @@
       fetchAccount addr $ \_ ->
         accessStorage addr slot continue
   where
-<<<<<<< HEAD
       mkQuery a s = query $
         PleaseFetchSlot a s
           (\x -> do
@@ -1440,17 +1301,6 @@
               continue (Lit x))
 
 accountExists :: Expr EAddr -> VM -> Bool
-=======
-      mkQuery s = query $
-                    PleaseFetchSlot addr s
-                      (\x -> do
-                          modifying (#cache % #fetchedStorage % ix (into addr)) (Map.insert s x)
-                          modifying (#env % #storage) (writeStorage (litAddr addr) slot (Lit x))
-                          assign #result Nothing
-                          continue (Lit x))
-
-accountExists :: Addr -> VM -> Bool
->>>>>>> 211fff90
 accountExists addr vm =
   case Map.lookup addr vm.env.contracts of
     Just c -> not (accountEmpty c)
@@ -1700,13 +1550,8 @@
 -- Call this address using one of the cheatActions below to do
 -- special things, e.g. changing the block timestamp. Beware that
 -- these are necessarily hevm specific.
-<<<<<<< HEAD
 cheatCode :: Expr EAddr
-cheatCode = LitAddr $ num (keccak' "hevm cheat code")
-=======
-cheatCode :: Addr
-cheatCode = unsafeInto (keccak' "hevm cheat code")
->>>>>>> 211fff90
+cheatCode = LitAddr $ unsafeInto (keccak' "hevm cheat code")
 
 cheat
   :: (?op :: Word8)
@@ -1774,28 +1619,16 @@
 
       action "store(address,bytes32,bytes32)" $
         \sig _ _ input -> case decodeStaticArgs 0 3 input of
-<<<<<<< HEAD
           [a, slot, new] -> case wordToAddr a of
             Just a' -> fetchAccount a' $ \_ ->
               modifying (#env % #contracts % ix a' % #storage) (writeStorage slot new)
             Nothing -> vmError (BadCheatCode sig)
-=======
-          [a, slot, new] ->
-            forceConcrete a "cannot store at a symbolic address" $ \(unsafeInto -> a') ->
-              fetchAccount a' $ \_ -> do
-                modifying (#env % #storage) (writeStorage (litAddr a') slot new)
->>>>>>> 211fff90
           _ -> vmError (BadCheatCode sig),
 
       action "load(address,bytes32)" $
         \sig outOffset _ input -> case decodeStaticArgs 0 2 input of
-<<<<<<< HEAD
           [a, slot] -> case wordToAddr a of
             Just a' ->
-=======
-          [a, slot] ->
-            forceConcrete a "cannot load from a symbolic address" $ \(unsafeInto -> a') ->
->>>>>>> 211fff90
               accessStorage a' slot $ \res -> do
                 assign (#state % #returndata % word256At (Lit 0)) res
                 assign (#state % #memory % word256At outOffset) res
@@ -1848,7 +1681,6 @@
   -> [Expr EWord]
   -> (Expr EAddr -> EVM ())
   -> EVM ()
-<<<<<<< HEAD
 delegateCall this gasGiven xTo xContext xValue xInOffset xInSize xOutOffset xOutSize xs continue
   | isPrecompileAddr xTo
       = forceConcreteAddr2 (xTo, xContext) "Cannot call precompile with symbolic addresses" $
@@ -1873,13 +1705,10 @@
                                 , subState  = vm0.tx.substate
                                 , abi =
                                     if xInSize >= 4
-                                    then case maybeLitWord $ readBytes 4 (Lit xInOffset) vm0.state.memory
-                                         of Nothing -> Nothing
-                                            Just abi -> Just $ num abi
+                                    then maybeLitWord $ readBytes 4 (Lit xInOffset) vm0.state.memory
                                     else Nothing
                                 , calldata = (readMemory (Lit xInOffset) (Lit xInSize) vm0)
                                 }
-
               pushTrace (FrameTrace newContext)
               next
               vm1 <- get
@@ -1894,7 +1723,7 @@
                     a -> a
 
               zoom #state $ do
-                assign #gas (num xGas)
+                assign #gas xGas
                 assign #pc 0
                 assign #code (clearInitCode target.code)
                 assign #codeContract xTo
@@ -1902,67 +1731,8 @@
                 assign #memory mempty
                 assign #memorySize 0
                 assign #returndata mempty
-                assign #calldata
-                  (copySlice (Lit xInOffset) (Lit 0) (Lit xInSize) vm0.state.memory mempty)
-
+                assign #calldata (copySlice (Lit xInOffset) (Lit 0) (Lit xInSize) vm0.state.memory mempty)
               continue xTo
-=======
-delegateCall this gasGiven xTo xContext xValue xInOffset xInSize xOutOffset xOutSize xs continue =
-  forceConcrete2 (xTo, xContext) "cannot delegateCall with symbolic target or context" $
-    \((unsafeInto -> xTo'), (unsafeInto -> xContext')) ->
-      if xTo' > 0 && xTo' <= 9
-      then precompiledContract this gasGiven xTo' xContext' xValue xInOffset xInSize xOutOffset xOutSize xs
-      else if xTo' == cheatCode then
-        do
-          assign (#state % #stack) xs
-          cheat (xInOffset, xInSize) (xOutOffset, xOutSize)
-      else
-        callChecks this gasGiven xContext' xTo' xValue xInOffset xInSize xOutOffset xOutSize xs $
-        \xGas -> do
-          vm0 <- get
-          fetchAccount xTo' $ \target ->
-                burn xGas $ do
-                  let newContext = CallContext
-                                    { target    = xTo'
-                                    , context   = xContext'
-                                    , offset    = xOutOffset
-                                    , size      = xOutSize
-                                    , codehash  = target.codehash
-                                    , callreversion = (vm0.env.contracts, vm0.env.storage)
-                                    , subState  = vm0.tx.substate
-                                    , abi =
-                                        if xInSize >= 4
-                                        then (maybeLitWord $ readBytes 4 (Lit xInOffset) vm0.state.memory)
-                                        else Nothing
-                                    , calldata = (readMemory (Lit xInOffset) (Lit xInSize) vm0)
-                                    }
-
-                  pushTrace (FrameTrace newContext)
-                  next
-                  vm1 <- get
-
-                  pushTo #frames $ Frame
-                    { state = vm1.state { stack = xs }
-                    , context = newContext
-                    }
-
-                  let clearInitCode = \case
-                        (InitCode _ _) -> InitCode mempty mempty
-                        a -> a
-
-                  zoom #state $ do
-                    assign #gas xGas
-                    assign #pc 0
-                    assign #code (clearInitCode target.contractcode)
-                    assign #codeContract xTo'
-                    assign #stack mempty
-                    assign #memory mempty
-                    assign #memorySize 0
-                    assign #returndata mempty
-                    assign #calldata (copySlice (Lit xInOffset) (Lit 0) (Lit xInSize) vm0.state.memory mempty)
-
-                  continue xTo'
->>>>>>> 211fff90
 
 -- -- * Contract creation
 
@@ -1976,20 +1746,12 @@
   Nothing -> False
 
 create :: (?op :: Word8)
-<<<<<<< HEAD
   => Expr EAddr -> Contract
   -> W256 -> Word64 -> W256 -> [Expr EWord] -> Expr EAddr -> Expr Buf -> EVM ()
 create self this xSize xGas' xValue xs newAddr initCode = do
   vm0 <- get
-  let xGas = num xGas'
+  let xGas = xGas'
   if xSize > vm0.block.maxCodeSize * 2
-=======
-  => Addr -> Contract
-  -> W256 -> Word64 -> W256 -> [Expr EWord] -> Addr -> Expr Buf -> EVM ()
-create self this xSize xGas xValue xs newAddr initCode = do
-  vm0 <- get
-  if this.nonce == into (maxBound :: Word64)
->>>>>>> 211fff90
   then do
     assign (#state % #stack) (Lit 0 : xs)
     assign (#state % #returndata) mempty
@@ -2012,7 +1774,6 @@
     assign (#state % #returndata) mempty
     modifying (#env % #contracts % ix self % #nonce) (fmap ((+) 1))
     next
-<<<<<<< HEAD
   else burn xGas $
     -- do we have enough balance
     branch (Expr.gt (Lit xValue) this.balance) $ \case
@@ -2030,8 +1791,8 @@
         -- from memory into a code and data section
         let contract' = do
               prefixLen <- Expr.concPrefix initCode
-              prefix <- Expr.toList $ Expr.take (num prefixLen) initCode
-              let sym = Expr.drop (num prefixLen) initCode
+              prefix <- Expr.toList $ Expr.take prefixLen initCode
+              let sym = Expr.drop prefixLen initCode
               conc <- mapM maybeLitByte prefix
               pure $ InitCode (BS.pack $ V.toList conc) sym
         case contract' of
@@ -2083,69 +1844,6 @@
                 & set #callvalue    (Lit xValue)
                 & set #caller       self
                 & set #gas          xGas'
-=======
-  else burn xGas $ do
-    touchAccount self
-    touchAccount newAddr
-    let
-    -- unfortunately we have to apply some (pretty hacky)
-    -- heuristics here to parse the unstructured buffer read
-    -- from memory into a code and data section
-    let contract' = do
-          prefixLen <- Expr.concPrefix initCode
-          prefix <- Expr.toList $ Expr.take (unsafeInto prefixLen) initCode
-          let sym = Expr.drop (unsafeInto prefixLen) initCode
-          conc <- mapM maybeLitByte prefix
-          pure $ InitCode (BS.pack $ V.toList conc) sym
-    case contract' of
-      Nothing ->
-        partial $ UnexpectedSymbolicArg vm0.state.pc "initcode must have a concrete prefix" []
-      Just c -> do
-        let
-          newContract = initialContract c
-          newContext  =
-            CreationContext { address   = newAddr
-                            , codehash  = newContract.codehash
-                            , createreversion = vm0.env.contracts
-                            , substate  = vm0.tx.substate
-                            }
-
-        zoom (#env % #contracts) $ do
-          oldAcc <- use (at newAddr)
-          let oldBal = maybe 0 (.balance) oldAcc
-
-          assign (at newAddr) (Just (newContract & #balance .~ oldBal))
-          modifying (ix self % #nonce) succ
-
-        let resetStorage = \case
-              ConcreteStore s -> ConcreteStore (Map.delete (into newAddr) s)
-              AbstractStore -> AbstractStore
-              EmptyStore -> EmptyStore
-              SStore {} -> internalError "trying to reset symbolic storage with writes in create"
-              GVar _  -> internalError "unexpected global variable"
-
-        modifying (#env % #storage) resetStorage
-        modifying (#env % #origStorage) (Map.delete (into newAddr))
-
-        transfer self newAddr xValue
-
-        pushTrace (FrameTrace newContext)
-        next
-        vm1 <- get
-        pushTo #frames $ Frame
-          { context = newContext
-          , state   = vm1.state { stack = xs }
-          }
-
-        assign #state $
-          blankState
-            & set #contract     newAddr
-            & set #codeContract newAddr
-            & set #code         c
-            & set #callvalue    (Lit xValue)
-            & set #caller       (litAddr self)
-            & set #gas          xGas
->>>>>>> 211fff90
 
 -- | Replace a contract's code, like when CREATE returns
 -- from the constructor code.
@@ -2162,13 +1860,9 @@
               , storage = now.storage
               }
         RuntimeCode _ ->
-<<<<<<< HEAD
           error ("internal error: can't replace code of deployed contract " <> show target)
         UnknownCode _ ->
           error "internal error: can't replace unknown code"
-=======
-          internalError $ "can't replace code of deployed contract " <> show target
->>>>>>> 211fff90
       Nothing ->
         internalError "can't replace code of nonexistent contract"
 
@@ -2314,11 +2008,7 @@
                     replaceCode createe contractCode
                     assign (#state % #returndata) mempty
                     reclaimRemainingGasAllowance
-<<<<<<< HEAD
                     pushAddr createe
-=======
-                    push (into createe)
->>>>>>> 211fff90
               case output of
                 ConcreteBuf bs ->
                   onContractCode $ RuntimeCode (ConcreteRuntimeCode bs)
@@ -2474,7 +2164,7 @@
 pushSym x = #state % #stack %= (x :)
 
 pushAddr :: Expr EAddr -> EVM ()
-pushAddr (LitAddr x) = #state % #stack %= (Lit (num x) :)
+pushAddr (LitAddr x) = #state % #stack %= (Lit (into x) :)
 pushAddr x@(SymAddr _) = #state % #stack %= (WAddr x :)
 pushAddr (GVar _) = error "Internal Error: Unexpected GVar"
 
@@ -2762,18 +2452,13 @@
 -- | The length of the code including any constructor args.
 -- This can return an abstract value
 codelen :: ContractCode -> Expr EWord
-<<<<<<< HEAD
 codelen (UnknownCode a) = CodeSize a
 codelen c@(InitCode {}) = case toBuf c of
   Just b -> bufLength b
   Nothing -> error "Internal Error: impossible"
-codelen (RuntimeCode (ConcreteRuntimeCode ops)) = Lit . num $ BS.length ops
-codelen (RuntimeCode (SymbolicRuntimeCode ops)) = Lit . num $ length ops
-=======
-codelen c@(InitCode {}) = bufLength $ toBuf c
+-- these are never going to be negative so unsafeInto is fine here
 codelen (RuntimeCode (ConcreteRuntimeCode ops)) = Lit . unsafeInto $ BS.length ops
 codelen (RuntimeCode (SymbolicRuntimeCode ops)) = Lit . unsafeInto $ length ops
->>>>>>> 211fff90
 
 toBuf :: ContractCode -> Maybe (Expr Buf)
 toBuf (UnknownCode _) = Nothing
