{-# LANGUAGE DataKinds #-}
{-# LANGUAGE QuasiQuotes #-}

{- |
    Module: EVM.SMT
    Description: Utilities for building and executing SMT queries from Expr instances
-}
module EVM.SMT where

import Prelude hiding (LT, GT)

import Control.Monad
import Data.Containers.ListUtils (nubOrd)
import Data.ByteString (ByteString)
import Data.ByteString qualified as BS
import Data.List qualified as List
import Data.List.NonEmpty (NonEmpty((:|)))
import Data.List.NonEmpty qualified as NonEmpty
import Data.String.Here
import Data.Maybe (fromJust, fromMaybe)
import Data.Map.Strict (Map)
import Data.Map.Strict qualified as Map
import Data.Set (Set)
import Data.Set qualified as Set
import Data.Word (Word8)
import Data.Text.Lazy (Text)
import Data.Text qualified as TS
import Data.Text.Lazy qualified as T
import Data.Text.Lazy.Builder
import Language.SMT2.Parser (getValueRes, parseCommentFreeFileMsg)
import Language.SMT2.Syntax (Symbol, SpecConstant(..), GeneralRes(..), Term(..), QualIdentifier(..), Identifier(..), Sort(..), Index(..), VarBinding(..))
import Numeric (readHex, readBin)
import Witch (into, unsafeInto)

import EVM.CSE
import EVM.Expr (writeByte, bufLengthEnv, containsNode, bufLength, minLength, inRange)
import EVM.Expr qualified as Expr
import EVM.Keccak (keccakAssumptions, keccakCompute)
import EVM.Traversals
import EVM.Types


-- ** Encoding ** ----------------------------------------------------------------------------------


-- | Data that we need to construct a nice counterexample
data CexVars = CexVars
  { -- | variable names that we need models for to reconstruct calldata
    calldata     :: [Text]
    -- | symbolic address names
  , addrs        :: [Text]
    -- | buffer names and guesses at their maximum size
  , buffers      :: Map Text (Expr EWord)
    -- | reads from abstract storage
  , storeReads   :: Map (Expr EAddr) (Set (Expr EWord))
    -- | the names of any block context variables
  , blockContext :: [Text]
    -- | the names of any tx context variables
  , txContext    :: [Text]
  }
  deriving (Eq, Show)

instance Semigroup CexVars where
  (CexVars a b c d e f) <> (CexVars a2 b2 c2 d2 e2 f2) = CexVars (a <> a2) (b <> b2) (c <> c2) (d <> d2) (e <> e2) (f <> f2)

instance Monoid CexVars where
    mempty = CexVars
      { calldata = mempty
      , addrs = mempty
      , buffers = mempty
      , storeReads = mempty
      , blockContext = mempty
      , txContext = mempty
      }

-- | A model for a buffer, either in it's compressed form (for storing parsed
-- models from a solver), or as a bytestring (for presentation to users)
data BufModel
  = Comp CompressedBuf
  | Flat ByteString
  deriving (Eq, Show)

-- | This representation lets us store buffers of arbitrary length without
-- exhausting the available memory, it closely matches the format used by
-- smt-lib when returning models for arrays
data CompressedBuf
  = Base { byte :: Word8, length :: W256}
  | Write { byte :: Word8, idx :: W256, next :: CompressedBuf }
  deriving (Eq, Show)


-- | a final post shrinking cex, buffers here are all represented as concrete bytestrings
data SMTCex = SMTCex
  { vars :: Map (Expr EWord) W256
  , addrs :: Map (Expr EAddr) Addr
  , buffers :: Map (Expr Buf) BufModel
  , store :: Map (Expr EAddr) (Map W256 W256)
  , blockContext :: Map (Expr EWord) W256
  , txContext :: Map (Expr EWord) W256
  }
  deriving (Eq, Show)

flattenBufs :: SMTCex -> Maybe SMTCex
flattenBufs cex = do
  bs <- mapM collapse cex.buffers
  pure $ cex{ buffers = bs }

-- | Attemps to collapse a compressed buffer representation down to a flattened one
collapse :: BufModel -> Maybe BufModel
collapse model = case toBuf model of
  Just (ConcreteBuf b) -> Just $ Flat b
  _ -> Nothing
  where
    toBuf (Comp (Base b sz)) | sz <= 120_000_000 = Just . ConcreteBuf $ BS.replicate (unsafeInto sz) b
    toBuf (Comp (Write b idx next)) = fmap (writeByte (Lit idx) (LitByte b)) (toBuf $ Comp next)
    toBuf (Flat b) = Just . ConcreteBuf $ b
    toBuf _ = Nothing

getVar :: SMTCex -> TS.Text -> W256
getVar cex name = fromJust $ Map.lookup (Var name) cex.vars

data SMT2 = SMT2 [Builder] CexVars
  deriving (Eq, Show)

instance Semigroup SMT2 where
  (SMT2 a b) <> (SMT2 a2 b2) = SMT2 (a <> a2) (b <> b2)

instance Monoid SMT2 where
  mempty = SMT2 mempty mempty

formatSMT2 :: SMT2 -> Text
formatSMT2 (SMT2 ls _) = T.unlines (fmap toLazyText ls)

-- | Reads all intermediate variables from the builder state and produces SMT declaring them as constants
declareIntermediates :: BufEnv -> StoreEnv -> SMT2
declareIntermediates bufs stores =
  let encSs = Map.mapWithKey encodeStore stores
      encBs = Map.mapWithKey encodeBuf bufs
      sorted = List.sortBy compareFst $ Map.toList $ encSs <> encBs
      decls = fmap snd sorted
  in SMT2 ([fromText "; intermediate buffers & stores"] <> decls) mempty
  where
    compareFst (l, _) (r, _) = compare l r
    encodeBuf n expr =
      "(define-const buf" <> (fromString . show $ n) <> " Buf " <> exprToSMT expr <> ")\n" <> encodeBufLen n expr
    encodeBufLen n expr =
      "(define-const buf" <> (fromString . show $ n) <>"_length" <> " (_ BitVec 256) " <> exprToSMT (bufLengthEnv bufs True expr) <> ")"
    encodeStore n expr =
       "(define-const store" <> (fromString . show $ n) <> " Storage " <> exprToSMT expr <> ")"

assertProps :: [Prop] -> SMT2
assertProps ps =
  let encs = map propToSMT ps_elim
      intermediates = declareIntermediates bufs stores in
  prelude
  <> (declareAbstractStores abstractStores)
  <> SMT2 [""] mempty
  <> (declareAddrs addresses)
  <> SMT2 [""] mempty
  <> (declareBufs ps_elim bufs stores)
  <> SMT2 [""] mempty
  <> (declareVars . nubOrd $ foldl (<>) [] allVars)
  <> SMT2 [""] mempty
  <> (declareFrameContext . nubOrd $ foldl (<>) [] frameCtx)
  <> SMT2 [""] mempty
  <> (declareBlockContext . nubOrd $ foldl (<>) [] blockCtx)
  <> SMT2 [""] mempty
  <> intermediates
  <> SMT2 [""] mempty
  <> keccakAssumes
  <> readAssumes
  <> SMT2 [""] mempty
  <> SMT2 (fmap (\p -> "(assert " <> p <> ")") encs) mempty
  <> SMT2 [] mempty{ storeReads = storageReads }

  where
    (ps_elim, bufs, stores) = eliminateProps ps

    allVars = fmap referencedVars ps_elim <> fmap referencedVars bufVals <> fmap referencedVars storeVals
    frameCtx = fmap referencedFrameContext ps_elim <> fmap referencedFrameContext bufVals <> fmap referencedFrameContext storeVals
    blockCtx = fmap referencedBlockContext ps_elim <> fmap referencedBlockContext bufVals <> fmap referencedBlockContext storeVals

    bufVals = Map.elems bufs
    storeVals = Map.elems stores

    storageReads = Map.unionsWith (<>) $ fmap findStorageReads ps
    abstractStores = Set.toList $ Set.unions (fmap referencedAbstractStores ps)
    addresses = Set.toList $ Set.unions (fmap referencedWAddrs ps)

    keccakAssumes
      = SMT2 ["; keccak assumptions"] mempty
      <> SMT2 (fmap (\p -> "(assert " <> propToSMT p <> ")") (keccakAssumptions ps_elim bufVals storeVals)) mempty
      <> SMT2 ["; keccak computations"] mempty
      <> SMT2 (fmap (\p -> "(assert " <> propToSMT p <> ")") (keccakCompute ps_elim bufVals storeVals)) mempty


    readAssumes
      = SMT2 ["; read assumptions"] mempty
        <> SMT2 (fmap (\p -> "(assert " <> propToSMT p <> ")") (assertReads ps_elim bufs stores)) mempty

referencedAbstractStores :: TraversableTerm a => a -> Set Builder
referencedAbstractStores term = foldTerm go mempty term
  where
    go = \case
      AbstractStore s -> Set.singleton (storeName s)
      _ -> mempty

referencedWAddrs :: TraversableTerm a => a -> Set Builder
referencedWAddrs term = foldTerm go mempty term
  where
    go = \case
      WAddr(a@(SymAddr _)) -> Set.singleton (formatEAddr a)
      _ -> mempty

referencedBufs :: TraversableTerm a => a -> [Builder]
referencedBufs expr = nubOrd $ foldTerm go [] expr
  where
    go :: Expr a -> [Builder]
    go = \case
      AbstractBuf s -> [fromText s]
      _ -> []

referencedVars :: TraversableTerm a => a -> [Builder]
referencedVars expr = nubOrd $ foldTerm go [] expr
  where
    go :: Expr a -> [Builder]
    go = \case
      Var s -> [fromText s]
      _ -> []

referencedFrameContext :: TraversableTerm a => a -> [(Builder, [Prop])]
referencedFrameContext expr = nubOrd $ foldTerm go [] expr
  where
    go :: Expr a -> [(Builder, [Prop])]
    go = \case
<<<<<<< HEAD
      CallValue a -> [(fromLazyText $ T.append "callvalue_" (T.pack . show $ a), [])]
      Caller a -> [(fromLazyText $ T.append "caller_" (T.pack . show $ a), [inRange 160 (Caller a)])]
      Address a -> [(fromLazyText $ T.append "address_" (T.pack . show $ a), [inRange 160 (Address a)])]
      Balance {} -> internalError "TODO: BALANCE"
=======
      TxValue -> [(fromString "txvalue", [])]
      v@(Balance a) -> [(fromString "balance_" <> formatEAddr a, [PLT v (Lit $ 2 ^ (96 :: Int))])]
      Gas {} -> internalError "TODO: GAS"
>>>>>>> bd9fb271
      _ -> []

referencedBlockContext :: TraversableTerm a => a -> [(Builder, [Prop])]
referencedBlockContext expr = nubOrd $ foldTerm go [] expr
  where
    go :: Expr a -> [(Builder, [Prop])]
    go = \case
      Origin -> [("origin", [inRange 160 Origin])]
      Coinbase -> [("coinbase", [inRange 160 Coinbase])]
      Timestamp -> [("timestamp", [])]
      BlockNumber -> [("blocknumber", [])]
      PrevRandao -> [("prevrandao", [])]
      GasLimit -> [("gaslimit", [])]
      ChainId -> [("chainid", [])]
      BaseFee -> [("basefee", [])]
      _ -> []

-- | This function overapproximates the reads from the abstract
-- storage. Potentially, it can return locations that do not read a
-- slot directly from the abstract store but from subsequent writes on
-- the store (e.g, SLoad addr idx (SStore addr idx val AbstractStore)).
-- However, we expect that most of such reads will have been
-- simplified away.
findStorageReads :: Prop -> Map (Expr EAddr) (Set (Expr EWord))
findStorageReads p = Map.fromListWith (<>) $ foldProp go mempty p
  where
    go :: Expr a -> [(Expr EAddr, Set (Expr EWord))]
    go = \case
      SLoad slot store ->
        [((fromMaybe (error $ "Internal Error: could not extract address from: " <> show store) (Expr.getAddr store)), Set.singleton slot) | containsNode isAbstractStore store]
      _ -> []

    isAbstractStore (AbstractStore _) = True
    isAbstractStore _ = False

findBufferAccess :: TraversableTerm a => [a] -> [(Expr EWord, Expr EWord, Expr Buf)]
findBufferAccess = foldl (foldTerm go) mempty
  where
    go :: Expr a -> [(Expr EWord, Expr EWord, Expr Buf)]
    go = \case
      ReadWord idx buf -> [(idx, Lit 32, buf)]
      ReadByte idx buf -> [(idx, Lit 1, buf)]
      CopySlice srcOff _ size src _  -> [(srcOff, size, src)]
      _ -> mempty

-- | Asserts that buffer reads beyond the size of the buffer are equal
-- to zero. Looks for buffer reads in the a list of given predicates
-- and the buffer and storage environments.
assertReads :: [Prop] -> BufEnv -> StoreEnv -> [Prop]
assertReads props benv senv = concatMap assertRead allReads
  where
    assertRead :: (Expr EWord, Expr EWord, Expr Buf) -> [Prop]
    assertRead (idx, Lit 32, buf) = [PImpl (PGEq idx (bufLength buf)) (PEq (ReadWord idx buf) (Lit 0))]
    assertRead (idx, Lit sz, buf) =
      fmap
        -- TODO: unsafeInto instead fromIntegral here makes symbolic tests fail
        (PImpl (PGEq idx (bufLength buf)) . PEq (ReadByte idx buf) . LitByte . fromIntegral)
        [(0::Int)..unsafeInto sz-1]
    assertRead (_, _, _) = internalError "Cannot generate assertions for accesses of symbolic size"

    allReads = filter keepRead $ nubOrd $ findBufferAccess props <> findBufferAccess (Map.elems benv) <> findBufferAccess (Map.elems senv)

    -- discard constraints if we can statically determine that read is less than the buffer length
    keepRead (Lit idx, Lit size, buf) =
      case minLength benv buf of
        Just l | into (idx + size) <= l -> False
        _ -> True
    keepRead _ = True

-- | Finds the maximum read index for each abstract buffer in the input props
discoverMaxReads :: [Prop] -> BufEnv -> StoreEnv -> Map Text (Expr EWord)
discoverMaxReads props benv senv = bufMap
  where
    allReads = nubOrd $ findBufferAccess props <> findBufferAccess (Map.elems benv) <> findBufferAccess (Map.elems senv)
    -- we can have buffers that are not read from but are still mentioned via BufLength in some branch condition
    -- we assign a default read hint of 4 to start with in these cases (since in most cases we will need at least 4 bytes to produce a counterexample)
    allBufs = Map.fromList . fmap (, Lit 4) . fmap toLazyText . nubOrd . concat $ fmap referencedBufs props <> fmap referencedBufs (Map.elems benv) <> fmap referencedBufs (Map.elems senv)

    bufMap = Map.unionWith Expr.max (foldl addBound mempty allReads) allBufs

    addBound m (idx, size, buf) =
      case baseBuf buf of
        AbstractBuf b -> Map.insertWith Expr.max (T.fromStrict b) (Expr.add idx size) m
        _ -> m

    baseBuf :: Expr Buf -> Expr Buf
    baseBuf (AbstractBuf b) = AbstractBuf b
    baseBuf (ConcreteBuf b) = ConcreteBuf b
    baseBuf (GVar (BufVar a)) =
      case Map.lookup a benv of
        Just b -> baseBuf b
        Nothing -> internalError "could not find buffer variable"
    baseBuf (WriteByte _ _ b) = baseBuf b
    baseBuf (WriteWord _ _ b) = baseBuf b
    baseBuf (CopySlice _ _ _ _ dst)= baseBuf dst

-- | Returns an SMT2 object with all buffers referenced from the input props declared, and with the appropriate cex extraction metadata attached
declareBufs :: [Prop] -> BufEnv -> StoreEnv -> SMT2
declareBufs props bufEnv storeEnv = SMT2 ("; buffers" : fmap declareBuf allBufs <> ("; buffer lengths" : fmap declareLength allBufs)) cexvars
  where
    cexvars = (mempty :: CexVars){ buffers = discoverMaxReads props bufEnv storeEnv }
    allBufs = fmap fromLazyText $ Map.keys cexvars.buffers
    declareBuf n = "(declare-const " <> n <> " (Array (_ BitVec 256) (_ BitVec 8)))"
    declareLength n = "(declare-const " <> n <> "_length" <> " (_ BitVec 256))"

-- Given a list of variable names, create an SMT2 object with the variables declared
declareVars :: [Builder] -> SMT2
declareVars names = SMT2 (["; variables"] <> fmap declare names) cexvars
  where
    declare n = "(declare-const " <> n <> " (_ BitVec 256))"
    cexvars = (mempty :: CexVars){ calldata = fmap toLazyText names }

-- Given a list of variable names, create an SMT2 object with the variables declared
declareAddrs :: [Builder] -> SMT2
declareAddrs names = SMT2 (["; symbolic addresseses"] <> fmap declare names) cexvars
  where
    declare n = "(declare-const " <> n <> " Addr)"
    cexvars = (mempty :: CexVars){ addrs = fmap toLazyText names }

declareFrameContext :: [(Builder, [Prop])] -> SMT2
declareFrameContext names = SMT2 (["; frame context"] <> concatMap declare names) cexvars
  where
    declare (n,props) = [ "(declare-const " <> n <> " (_ BitVec 256))" ]
                        <> fmap (\p -> "(assert " <> propToSMT p <> ")") props
    cexvars = (mempty :: CexVars){ txContext = fmap (toLazyText . fst) names }

declareAbstractStores :: [Builder] -> SMT2
declareAbstractStores names = SMT2 (["; abstract base stores"] <> fmap declare names) mempty
  where
    declare n = "(declare-const " <> n <> " Storage)"

declareBlockContext :: [(Builder, [Prop])] -> SMT2
declareBlockContext names = SMT2 (["; block context"] <> concatMap declare names) cexvars
  where
    declare (n, props) = [ "(declare-const " <> n <> " (_ BitVec 256))" ]
                         <> fmap (\p -> "(assert " <> propToSMT p <> ")") props
    cexvars = (mempty :: CexVars){ blockContext = fmap (toLazyText . fst) names }


prelude :: SMT2
prelude =  (flip SMT2) mempty $ fmap (fromLazyText . T.drop 2) . T.lines $ [i|
  ; logic
  ; TODO: this creates an error when used with z3?
  ;(set-logic QF_AUFBV)
  (set-logic ALL)

  ; types
  (define-sort Byte () (_ BitVec 8))
  (define-sort Word () (_ BitVec 256))
  (define-sort Addr () (_ BitVec 160))
  (define-sort Buf () (Array Word Byte))

  ; slot -> value
  (define-sort Storage () (Array Word Word))

  ; hash functions
  (declare-fun keccak (Buf) Word)
  (declare-fun sha256 (Buf) Word)

  (define-fun max ((a (_ BitVec 256)) (b (_ BitVec 256))) (_ BitVec 256) (ite (bvult a b) b a))

  ; word indexing
  (define-fun indexWord31 ((w Word)) Byte ((_ extract 7 0) w))
  (define-fun indexWord30 ((w Word)) Byte ((_ extract 15 8) w))
  (define-fun indexWord29 ((w Word)) Byte ((_ extract 23 16) w))
  (define-fun indexWord28 ((w Word)) Byte ((_ extract 31 24) w))
  (define-fun indexWord27 ((w Word)) Byte ((_ extract 39 32) w))
  (define-fun indexWord26 ((w Word)) Byte ((_ extract 47 40) w))
  (define-fun indexWord25 ((w Word)) Byte ((_ extract 55 48) w))
  (define-fun indexWord24 ((w Word)) Byte ((_ extract 63 56) w))
  (define-fun indexWord23 ((w Word)) Byte ((_ extract 71 64) w))
  (define-fun indexWord22 ((w Word)) Byte ((_ extract 79 72) w))
  (define-fun indexWord21 ((w Word)) Byte ((_ extract 87 80) w))
  (define-fun indexWord20 ((w Word)) Byte ((_ extract 95 88) w))
  (define-fun indexWord19 ((w Word)) Byte ((_ extract 103 96) w))
  (define-fun indexWord18 ((w Word)) Byte ((_ extract 111 104) w))
  (define-fun indexWord17 ((w Word)) Byte ((_ extract 119 112) w))
  (define-fun indexWord16 ((w Word)) Byte ((_ extract 127 120) w))
  (define-fun indexWord15 ((w Word)) Byte ((_ extract 135 128) w))
  (define-fun indexWord14 ((w Word)) Byte ((_ extract 143 136) w))
  (define-fun indexWord13 ((w Word)) Byte ((_ extract 151 144) w))
  (define-fun indexWord12 ((w Word)) Byte ((_ extract 159 152) w))
  (define-fun indexWord11 ((w Word)) Byte ((_ extract 167 160) w))
  (define-fun indexWord10 ((w Word)) Byte ((_ extract 175 168) w))
  (define-fun indexWord9 ((w Word)) Byte ((_ extract 183 176) w))
  (define-fun indexWord8 ((w Word)) Byte ((_ extract 191 184) w))
  (define-fun indexWord7 ((w Word)) Byte ((_ extract 199 192) w))
  (define-fun indexWord6 ((w Word)) Byte ((_ extract 207 200) w))
  (define-fun indexWord5 ((w Word)) Byte ((_ extract 215 208) w))
  (define-fun indexWord4 ((w Word)) Byte ((_ extract 223 216) w))
  (define-fun indexWord3 ((w Word)) Byte ((_ extract 231 224) w))
  (define-fun indexWord2 ((w Word)) Byte ((_ extract 239 232) w))
  (define-fun indexWord1 ((w Word)) Byte ((_ extract 247 240) w))
  (define-fun indexWord0 ((w Word)) Byte ((_ extract 255 248) w))

  ; symbolic word indexing
  ; a bitshift based version might be more performant here...
  (define-fun indexWord ((idx Word) (w Word)) Byte
    (ite (bvuge idx (_ bv32 256)) (_ bv0 8)
    (ite (= idx (_ bv31 256)) (indexWord31 w)
    (ite (= idx (_ bv30 256)) (indexWord30 w)
    (ite (= idx (_ bv29 256)) (indexWord29 w)
    (ite (= idx (_ bv28 256)) (indexWord28 w)
    (ite (= idx (_ bv27 256)) (indexWord27 w)
    (ite (= idx (_ bv26 256)) (indexWord26 w)
    (ite (= idx (_ bv25 256)) (indexWord25 w)
    (ite (= idx (_ bv24 256)) (indexWord24 w)
    (ite (= idx (_ bv23 256)) (indexWord23 w)
    (ite (= idx (_ bv22 256)) (indexWord22 w)
    (ite (= idx (_ bv21 256)) (indexWord21 w)
    (ite (= idx (_ bv20 256)) (indexWord20 w)
    (ite (= idx (_ bv19 256)) (indexWord19 w)
    (ite (= idx (_ bv18 256)) (indexWord18 w)
    (ite (= idx (_ bv17 256)) (indexWord17 w)
    (ite (= idx (_ bv16 256)) (indexWord16 w)
    (ite (= idx (_ bv15 256)) (indexWord15 w)
    (ite (= idx (_ bv14 256)) (indexWord14 w)
    (ite (= idx (_ bv13 256)) (indexWord13 w)
    (ite (= idx (_ bv12 256)) (indexWord12 w)
    (ite (= idx (_ bv11 256)) (indexWord11 w)
    (ite (= idx (_ bv10 256)) (indexWord10 w)
    (ite (= idx (_ bv9 256)) (indexWord9 w)
    (ite (= idx (_ bv8 256)) (indexWord8 w)
    (ite (= idx (_ bv7 256)) (indexWord7 w)
    (ite (= idx (_ bv6 256)) (indexWord6 w)
    (ite (= idx (_ bv5 256)) (indexWord5 w)
    (ite (= idx (_ bv4 256)) (indexWord4 w)
    (ite (= idx (_ bv3 256)) (indexWord3 w)
    (ite (= idx (_ bv2 256)) (indexWord2 w)
    (ite (= idx (_ bv1 256)) (indexWord1 w)
    (indexWord0 w)
    ))))))))))))))))))))))))))))))))
  )

  (define-fun readWord ((idx Word) (buf Buf)) Word
    (concat
      (select buf idx)
      (select buf (bvadd idx #x0000000000000000000000000000000000000000000000000000000000000001))
      (select buf (bvadd idx #x0000000000000000000000000000000000000000000000000000000000000002))
      (select buf (bvadd idx #x0000000000000000000000000000000000000000000000000000000000000003))
      (select buf (bvadd idx #x0000000000000000000000000000000000000000000000000000000000000004))
      (select buf (bvadd idx #x0000000000000000000000000000000000000000000000000000000000000005))
      (select buf (bvadd idx #x0000000000000000000000000000000000000000000000000000000000000006))
      (select buf (bvadd idx #x0000000000000000000000000000000000000000000000000000000000000007))
      (select buf (bvadd idx #x0000000000000000000000000000000000000000000000000000000000000008))
      (select buf (bvadd idx #x0000000000000000000000000000000000000000000000000000000000000009))
      (select buf (bvadd idx #x000000000000000000000000000000000000000000000000000000000000000a))
      (select buf (bvadd idx #x000000000000000000000000000000000000000000000000000000000000000b))
      (select buf (bvadd idx #x000000000000000000000000000000000000000000000000000000000000000c))
      (select buf (bvadd idx #x000000000000000000000000000000000000000000000000000000000000000d))
      (select buf (bvadd idx #x000000000000000000000000000000000000000000000000000000000000000e))
      (select buf (bvadd idx #x000000000000000000000000000000000000000000000000000000000000000f))
      (select buf (bvadd idx #x0000000000000000000000000000000000000000000000000000000000000010))
      (select buf (bvadd idx #x0000000000000000000000000000000000000000000000000000000000000011))
      (select buf (bvadd idx #x0000000000000000000000000000000000000000000000000000000000000012))
      (select buf (bvadd idx #x0000000000000000000000000000000000000000000000000000000000000013))
      (select buf (bvadd idx #x0000000000000000000000000000000000000000000000000000000000000014))
      (select buf (bvadd idx #x0000000000000000000000000000000000000000000000000000000000000015))
      (select buf (bvadd idx #x0000000000000000000000000000000000000000000000000000000000000016))
      (select buf (bvadd idx #x0000000000000000000000000000000000000000000000000000000000000017))
      (select buf (bvadd idx #x0000000000000000000000000000000000000000000000000000000000000018))
      (select buf (bvadd idx #x0000000000000000000000000000000000000000000000000000000000000019))
      (select buf (bvadd idx #x000000000000000000000000000000000000000000000000000000000000001a))
      (select buf (bvadd idx #x000000000000000000000000000000000000000000000000000000000000001b))
      (select buf (bvadd idx #x000000000000000000000000000000000000000000000000000000000000001c))
      (select buf (bvadd idx #x000000000000000000000000000000000000000000000000000000000000001d))
      (select buf (bvadd idx #x000000000000000000000000000000000000000000000000000000000000001e))
      (select buf (bvadd idx #x000000000000000000000000000000000000000000000000000000000000001f))
    )
  )

  (define-fun writeWord ((idx Word) (val Word) (buf Buf)) Buf
      (store (store (store (store (store (store (store (store (store (store (store (store (store (store (store (store (store
      (store (store (store (store (store (store (store (store (store (store (store (store (store (store (store buf
      (bvadd idx #x000000000000000000000000000000000000000000000000000000000000001f) (indexWord31 val))
      (bvadd idx #x000000000000000000000000000000000000000000000000000000000000001e) (indexWord30 val))
      (bvadd idx #x000000000000000000000000000000000000000000000000000000000000001d) (indexWord29 val))
      (bvadd idx #x000000000000000000000000000000000000000000000000000000000000001c) (indexWord28 val))
      (bvadd idx #x000000000000000000000000000000000000000000000000000000000000001b) (indexWord27 val))
      (bvadd idx #x000000000000000000000000000000000000000000000000000000000000001a) (indexWord26 val))
      (bvadd idx #x0000000000000000000000000000000000000000000000000000000000000019) (indexWord25 val))
      (bvadd idx #x0000000000000000000000000000000000000000000000000000000000000018) (indexWord24 val))
      (bvadd idx #x0000000000000000000000000000000000000000000000000000000000000017) (indexWord23 val))
      (bvadd idx #x0000000000000000000000000000000000000000000000000000000000000016) (indexWord22 val))
      (bvadd idx #x0000000000000000000000000000000000000000000000000000000000000015) (indexWord21 val))
      (bvadd idx #x0000000000000000000000000000000000000000000000000000000000000014) (indexWord20 val))
      (bvadd idx #x0000000000000000000000000000000000000000000000000000000000000013) (indexWord19 val))
      (bvadd idx #x0000000000000000000000000000000000000000000000000000000000000012) (indexWord18 val))
      (bvadd idx #x0000000000000000000000000000000000000000000000000000000000000011) (indexWord17 val))
      (bvadd idx #x0000000000000000000000000000000000000000000000000000000000000010) (indexWord16 val))
      (bvadd idx #x000000000000000000000000000000000000000000000000000000000000000f) (indexWord15 val))
      (bvadd idx #x000000000000000000000000000000000000000000000000000000000000000e) (indexWord14 val))
      (bvadd idx #x000000000000000000000000000000000000000000000000000000000000000d) (indexWord13 val))
      (bvadd idx #x000000000000000000000000000000000000000000000000000000000000000c) (indexWord12 val))
      (bvadd idx #x000000000000000000000000000000000000000000000000000000000000000b) (indexWord11 val))
      (bvadd idx #x000000000000000000000000000000000000000000000000000000000000000a) (indexWord10 val))
      (bvadd idx #x0000000000000000000000000000000000000000000000000000000000000009) (indexWord9 val))
      (bvadd idx #x0000000000000000000000000000000000000000000000000000000000000008) (indexWord8 val))
      (bvadd idx #x0000000000000000000000000000000000000000000000000000000000000007) (indexWord7 val))
      (bvadd idx #x0000000000000000000000000000000000000000000000000000000000000006) (indexWord6 val))
      (bvadd idx #x0000000000000000000000000000000000000000000000000000000000000005) (indexWord5 val))
      (bvadd idx #x0000000000000000000000000000000000000000000000000000000000000004) (indexWord4 val))
      (bvadd idx #x0000000000000000000000000000000000000000000000000000000000000003) (indexWord3 val))
      (bvadd idx #x0000000000000000000000000000000000000000000000000000000000000002) (indexWord2 val))
      (bvadd idx #x0000000000000000000000000000000000000000000000000000000000000001) (indexWord1 val))
      idx (indexWord0 val))
  )

  ; block context
  (declare-fun blockhash (Word) Word)

  ; macros
  (define-fun signext ( (b Word) (val Word)) Word
    (ite (= b (_ bv0  256)) ((_ sign_extend 248) ((_ extract 7    0) val))
    (ite (= b (_ bv1  256)) ((_ sign_extend 240) ((_ extract 15   0) val))
    (ite (= b (_ bv2  256)) ((_ sign_extend 232) ((_ extract 23   0) val))
    (ite (= b (_ bv3  256)) ((_ sign_extend 224) ((_ extract 31   0) val))
    (ite (= b (_ bv4  256)) ((_ sign_extend 216) ((_ extract 39   0) val))
    (ite (= b (_ bv5  256)) ((_ sign_extend 208) ((_ extract 47   0) val))
    (ite (= b (_ bv6  256)) ((_ sign_extend 200) ((_ extract 55   0) val))
    (ite (= b (_ bv7  256)) ((_ sign_extend 192) ((_ extract 63   0) val))
    (ite (= b (_ bv8  256)) ((_ sign_extend 184) ((_ extract 71   0) val))
    (ite (= b (_ bv9  256)) ((_ sign_extend 176) ((_ extract 79   0) val))
    (ite (= b (_ bv10 256)) ((_ sign_extend 168) ((_ extract 87   0) val))
    (ite (= b (_ bv11 256)) ((_ sign_extend 160) ((_ extract 95   0) val))
    (ite (= b (_ bv12 256)) ((_ sign_extend 152) ((_ extract 103  0) val))
    (ite (= b (_ bv13 256)) ((_ sign_extend 144) ((_ extract 111  0) val))
    (ite (= b (_ bv14 256)) ((_ sign_extend 136) ((_ extract 119  0) val))
    (ite (= b (_ bv15 256)) ((_ sign_extend 128) ((_ extract 127  0) val))
    (ite (= b (_ bv16 256)) ((_ sign_extend 120) ((_ extract 135  0) val))
    (ite (= b (_ bv17 256)) ((_ sign_extend 112) ((_ extract 143  0) val))
    (ite (= b (_ bv18 256)) ((_ sign_extend 104) ((_ extract 151  0) val))
    (ite (= b (_ bv19 256)) ((_ sign_extend 96 ) ((_ extract 159  0) val))
    (ite (= b (_ bv20 256)) ((_ sign_extend 88 ) ((_ extract 167  0) val))
    (ite (= b (_ bv21 256)) ((_ sign_extend 80 ) ((_ extract 175  0) val))
    (ite (= b (_ bv22 256)) ((_ sign_extend 72 ) ((_ extract 183  0) val))
    (ite (= b (_ bv23 256)) ((_ sign_extend 64 ) ((_ extract 191  0) val))
    (ite (= b (_ bv24 256)) ((_ sign_extend 56 ) ((_ extract 199  0) val))
    (ite (= b (_ bv25 256)) ((_ sign_extend 48 ) ((_ extract 207  0) val))
    (ite (= b (_ bv26 256)) ((_ sign_extend 40 ) ((_ extract 215  0) val))
    (ite (= b (_ bv27 256)) ((_ sign_extend 32 ) ((_ extract 223  0) val))
    (ite (= b (_ bv28 256)) ((_ sign_extend 24 ) ((_ extract 231  0) val))
    (ite (= b (_ bv29 256)) ((_ sign_extend 16 ) ((_ extract 239  0) val))
    (ite (= b (_ bv30 256)) ((_ sign_extend 8  ) ((_ extract 247  0) val)) val))))))))))))))))))))))))))))))))
  |]

exprToSMT :: Expr a -> Builder
exprToSMT = \case
  Lit w -> fromLazyText $ "(_ bv" <> (T.pack $ show (into w :: Integer)) <> " 256)"
  Var s -> fromText s
  GVar (BufVar n) -> fromString $ "buf" <> (show n)
  GVar (StoreVar n) -> fromString $ "store" <> (show n)
  JoinBytes
    z o two three four five six seven
    eight nine ten eleven twelve thirteen fourteen fifteen
    sixteen seventeen eighteen nineteen twenty twentyone twentytwo twentythree
    twentyfour twentyfive twentysix twentyseven twentyeight twentynine thirty thirtyone
    -> concatBytes [
        z, o, two, three, four, five, six, seven
        , eight, nine, ten, eleven, twelve, thirteen, fourteen, fifteen
        , sixteen, seventeen, eighteen, nineteen, twenty, twentyone, twentytwo, twentythree
        , twentyfour, twentyfive, twentysix, twentyseven, twentyeight, twentynine, thirty, thirtyone]

  Add a b -> op2 "bvadd" a b
  Sub a b -> op2 "bvsub" a b
  Mul a b -> op2 "bvmul" a b
  Exp a b -> case b of
               Lit b' -> expandExp a b'
               _ -> internalError "cannot encode symbolic exponentation into SMT"
  Min a b ->
    let aenc = exprToSMT a
        benc = exprToSMT b in
    "(ite (bvule " <> aenc `sp` benc <> ") " <> aenc `sp` benc <> ")"
  Max a b ->
    let aenc = exprToSMT a
        benc = exprToSMT b in
    "(max " <> aenc `sp` benc <> ")"
  LT a b ->
    let cond = op2 "bvult" a b in
    "(ite " <> cond `sp` one `sp` zero <> ")"
  SLT a b ->
    let cond = op2 "bvslt" a b in
    "(ite " <> cond `sp` one `sp` zero <> ")"
  SGT a b ->
    let cond = op2 "bvsgt" a b in
    "(ite " <> cond `sp` one `sp` zero <> ")"
  GT a b ->
    let cond = op2 "bvugt" a b in
    "(ite " <> cond `sp` one `sp` zero <> ")"
  LEq a b ->
    let cond = op2 "bvule" a b in
    "(ite " <> cond `sp` one `sp` zero <> ")"
  GEq a b ->
    let cond = op2 "bvuge" a b in
    "(ite " <> cond `sp` one `sp` zero <> ")"
  Eq a b ->
    let cond = op2 "=" a b in
    "(ite " <> cond `sp` one `sp` zero <> ")"
  IsZero a ->
    let cond = op2 "=" a (Lit 0) in
    "(ite " <> cond `sp` one `sp` zero <> ")"
  And a b -> op2 "bvand" a b
  Or a b -> op2 "bvor" a b
  Xor a b -> op2 "bvxor" a b
  Not a -> op1 "bvnot" a
  SHL a b -> op2 "bvshl" b a
  SHR a b -> op2 "bvlshr" b a
  SAR a b -> op2 "bvashr" b a
  SEx a b -> op2 "signext" a b
  Div a b -> op2CheckZero "bvudiv" a b
  SDiv a b -> op2CheckZero "bvsdiv" a b
  Mod a b -> op2CheckZero "bvurem" a b
  SMod a b -> op2CheckZero "bvsrem" a b
  -- NOTE: this needs to do the MUL at a higher precision, then MOD, then downcast
  MulMod a b c ->
    let aExp = exprToSMT a
        bExp = exprToSMT b
        cExp = exprToSMT c
        aLift = "(concat (_ bv0 256) " <> aExp <> ")"
        bLift = "(concat (_ bv0 256) " <> bExp <> ")"
        cLift = "(concat (_ bv0 256) " <> cExp <> ")"
    in  "((_ extract 255 0) (ite (= " <> cExp <> " (_ bv0 256)) (_ bv0 512) (bvurem (bvmul " <> aLift `sp` bLift <> ")" <> cLift <> ")))"
  AddMod a b c ->
    let aExp = exprToSMT a
        bExp = exprToSMT b
        cExp = exprToSMT c
        aLift = "(concat (_ bv0 256) " <> aExp <> ")"
        bLift = "(concat (_ bv0 256) " <> bExp <> ")"
        cLift = "(concat (_ bv0 256) " <> cExp <> ")"
    in  "((_ extract 255 0) (ite (= " <> cExp <> " (_ bv0 256)) (_ bv0 512) (bvurem (bvadd " <> aLift `sp` bLift <> ")" <> cLift <> ")))"
  EqByte a b ->
    let cond = op2 "=" a b in
    "(ite " <> cond `sp` one `sp` zero <> ")"
  Keccak a ->
    let enc = exprToSMT a in
    "(keccak " <> enc <> ")"
  SHA256 a ->
    let enc = exprToSMT a in
    "(sha256 " <> enc <> ")"

  TxValue -> fromString "txvalue"
  Balance a -> fromString "balance_" <> formatEAddr a

  Origin ->  "origin"
  BlockHash a ->
    let enc = exprToSMT a in
    "(blockhash " <> enc <> ")"
  Coinbase -> "coinbase"
  Timestamp -> "timestamp"
  BlockNumber -> "blocknumber"
  PrevRandao -> "prevrandao"
  GasLimit -> "gaslimit"
  ChainId -> "chainid"
  BaseFee -> "basefee"

  WAddr(a@(SymAddr _)) -> "(concat (_ bv0 96)" `sp` formatEAddr a `sp` ")"

  LitByte b -> fromLazyText $ "(_ bv" <> T.pack (show (into b :: Integer)) <> " 8)"
  IndexWord idx w -> case idx of
    Lit n -> if n >= 0 && n < 32
             then
               let enc = exprToSMT w in
               fromLazyText ("(indexWord" <> T.pack (show (into n :: Integer))) `sp` enc <> ")"
             else exprToSMT (LitByte 0)
    _ -> op2 "indexWord" idx w
  ReadByte idx src -> op2 "select" src idx

  ConcreteBuf "" -> "((as const Buf) #b00000000)"
  ConcreteBuf bs -> writeBytes bs mempty
  AbstractBuf s -> fromText s
  ReadWord idx prev -> op2 "readWord" idx prev
  BufLength (AbstractBuf b) -> fromText b <> "_length"
  BufLength (GVar (BufVar n)) -> fromLazyText $ "buf" <> (T.pack . show $ n) <> "_length"
  BufLength b -> exprToSMT (bufLength b)
  WriteByte idx val prev ->
    let encIdx = exprToSMT idx
        encVal = exprToSMT val
        encPrev = exprToSMT prev in
    "(store " <> encPrev `sp` encIdx `sp` encVal <> ")"
  WriteWord idx val prev ->
    let encIdx = exprToSMT idx
        encVal = exprToSMT val
        encPrev = exprToSMT prev in
    "(writeWord " <> encIdx `sp` encVal `sp` encPrev <> ")"
  CopySlice srcIdx dstIdx size src dst ->
    copySlice srcIdx dstIdx size (exprToSMT src) (exprToSMT dst)
  ConcreteStore s -> encodeConcreteStore s
  AbstractStore a -> storeName a
  SStore idx val prev ->
    let encIdx = exprToSMT idx
        encVal = exprToSMT val
        encPrev = exprToSMT prev in
    "(store" `sp` encPrev `sp` encIdx `sp` encVal <> ")"
  SLoad idx store -> op2 "select" store idx

  a -> internalError $ "TODO: implement: " <> show a
  where
    op1 op a =
      let enc =  exprToSMT a in
      "(" <> op `sp` enc <> ")"
    op2 op a b =
      let aenc = exprToSMT a
          benc = exprToSMT b in
      "(" <> op `sp` aenc `sp` benc <> ")"
    op2CheckZero op a b =
      let aenc = exprToSMT a
          benc = exprToSMT b in
      "(ite (= " <> benc <> " (_ bv0 256)) (_ bv0 256) " <>  "(" <> op `sp` aenc `sp` benc <> "))"

sp :: Builder -> Builder -> Builder
a `sp` b = a <> (fromText " ") <> b

zero :: Builder
zero = "(_ bv0 256)"

one :: Builder
one = "(_ bv1 256)"

propToSMT :: Prop -> Builder
propToSMT = \case
  PEq a b -> op2 "=" a b
  PLT a b -> op2 "bvult" a b
  PGT a b -> op2 "bvugt" a b
  PLEq a b -> op2 "bvule" a b
  PGEq a b -> op2 "bvuge" a b
  PNeg a ->
    let enc = propToSMT a in
    "(not " <> enc <> ")"
  PAnd a b ->
    let aenc = propToSMT a
        benc = propToSMT b in
    "(and " <> aenc <> " " <> benc <> ")"
  POr a b ->
    let aenc = propToSMT a
        benc = propToSMT b in
    "(or " <> aenc <> " " <> benc <> ")"
  PImpl a b ->
    let aenc = propToSMT a
        benc = propToSMT b in
    "(=> " <> aenc <> " " <> benc <> ")"
  PBool b -> if b then "true" else "false"
  where
    op2 op a b =
      let aenc = exprToSMT a
          benc = exprToSMT b in
      "(" <> op <> " " <> aenc <> " " <> benc <> ")"



-- ** Helpers ** ---------------------------------------------------------------------------------


-- | Stores a region of src into dst
copySlice :: Expr EWord -> Expr EWord -> Expr EWord -> Builder -> Builder -> Builder
copySlice srcOffset dstOffset size@(Lit _) src dst
  | size == (Lit 0) = dst
  | otherwise =
    let size' = (Expr.sub size (Lit 1))
        encDstOff = exprToSMT (Expr.add dstOffset size')
        encSrcOff = exprToSMT (Expr.add srcOffset size')
        child = copySlice srcOffset dstOffset size' src dst in
    "(store " <> child `sp` encDstOff `sp` "(select " <> src `sp` encSrcOff <> "))"
copySlice _ _ _ _ _ = internalError "TODO: implement copySlice with a symbolically sized region"

-- | Unrolls an exponentiation into a series of multiplications
expandExp :: Expr EWord -> W256 -> Builder
expandExp base expnt
  | expnt == 1 = exprToSMT base
  | otherwise =
    let b = exprToSMT base
        n = expandExp base (expnt - 1) in
    "(bvmul " <> b `sp` n <> ")"

-- | Concatenates a list of bytes into a larger bitvector
concatBytes :: [Expr Byte] -> Builder
concatBytes bytes =
  let bytesRev = reverse bytes
      a2 = exprToSMT (head bytesRev) in
  foldl wrap a2 $ tail bytesRev
  where
    wrap inner byte =
      let byteSMT = exprToSMT byte in
      "(concat " <> byteSMT `sp` inner <> ")"

-- | Concatenates a list of bytes into a larger bitvector
writeBytes :: ByteString -> Expr Buf -> Builder
writeBytes bytes buf = snd $ BS.foldl' wrap (0, exprToSMT buf) bytes
  where
    -- we don't need to store zeros if the base buffer is empty
    skipZeros = buf == mempty
    wrap :: (Int, Builder) -> Word8 -> (Int, Builder)
    wrap (idx, inner) byte =
      if skipZeros && byte == 0
      then (idx + 1, inner)
      else let
          byteSMT = exprToSMT (LitByte byte)
          idxSMT = exprToSMT . Lit . unsafeInto $ idx
        in (idx + 1, "(store " <> inner `sp` idxSMT `sp` byteSMT <> ")")

encodeConcreteStore :: Map W256 W256 -> Builder
encodeConcreteStore s = foldl encodeWrite "((as const Storage) #x0000000000000000000000000000000000000000000000000000000000000000)" (Map.toList s)
  where
    encodeWrite prev (key, val) = let
        encKey = exprToSMT (Lit key)
        encVal = exprToSMT (Lit val)
      in "(store " <> prev `sp` encKey `sp` encVal <> ")"

storeName :: Expr EAddr -> Builder
storeName a = fromString ("baseStore_") <> formatEAddr a

formatEAddr :: Expr EAddr -> Builder
formatEAddr = \case
  LitAddr a -> fromString ("litaddr_" <> show a)
  SymAddr a -> fromText ("symaddr_" <> a)
  GVar _ -> internalError "unexpected GVar"


-- ** Cex parsing ** --------------------------------------------------------------------------------

parseAddr :: SpecConstant -> Addr
parseAddr = parseSC

parseW256 :: SpecConstant -> W256
parseW256 = parseSC

parseInteger :: SpecConstant -> Integer
parseInteger = parseSC

parseW8 :: SpecConstant -> Word8
parseW8 = parseSC

parseSC :: (Num a, Eq a) => SpecConstant -> a
parseSC (SCHexadecimal a) = fst . head . Numeric.readHex . T.unpack . T.fromStrict $ a
parseSC (SCBinary a) = fst . head . Numeric.readBin . T.unpack . T.fromStrict $ a
parseSC sc = internalError $ "cannot parse: " <> show sc

parseErr :: (Show a) => a -> b
parseErr res = internalError $ "cannot parse solver response: " <> show res

parseVar :: TS.Text -> Expr EWord
parseVar = Var

parseEAddr :: TS.Text -> Expr EAddr
parseEAddr name
  | Just a <- TS.stripPrefix "litaddr_" name = LitAddr (read (TS.unpack a))
  | Just a <- TS.stripPrefix "symaddr_" name = SymAddr a
  | otherwise = internalError $ "cannot parse: " <> show name

parseBlockCtx :: TS.Text -> Expr EWord
parseBlockCtx "origin" = Origin
parseBlockCtx "coinbase" = Coinbase
parseBlockCtx "timestamp" = Timestamp
parseBlockCtx "blocknumber" = BlockNumber
parseBlockCtx "prevrandao" = PrevRandao
parseBlockCtx "gaslimit" = GasLimit
parseBlockCtx "chainid" = ChainId
parseBlockCtx "basefee" = BaseFee
parseBlockCtx t = internalError $ "cannot parse " <> (TS.unpack t) <> " into an Expr"

parseTxCtx :: TS.Text -> Expr EWord
parseTxCtx name
  | name == "txvalue" = TxValue
  | Just a <- TS.stripPrefix "balance_" name = Balance (parseEAddr a)
  | otherwise = internalError $ "cannot parse " <> (TS.unpack name) <> " into an Expr"

getAddrs :: (TS.Text -> Expr EAddr) -> (Text -> IO Text) -> [TS.Text] -> IO (Map (Expr EAddr) Addr)
getAddrs parseName getVal names = Map.mapKeys parseName <$> foldM (getOne parseAddr getVal) mempty names

getVars :: (TS.Text -> Expr EWord) -> (Text -> IO Text) -> [TS.Text] -> IO (Map (Expr EWord) W256)
getVars parseName getVal names = Map.mapKeys parseName <$> foldM (getOne parseW256 getVal) mempty names

getOne :: (SpecConstant -> a) -> (Text -> IO Text) -> Map TS.Text a -> TS.Text -> IO (Map TS.Text a)
getOne parseVal getVal acc name = do
  raw <- getVal (T.fromStrict name)
  let
    parsed = case parseCommentFreeFileMsg getValueRes (T.toStrict raw) of
      Right (ResSpecific (valParsed :| [])) -> valParsed
      r -> parseErr r
    val = case parsed of
      (TermQualIdentifier (
        Unqualified (IdSymbol symbol)),
        TermSpecConstant sc)
          -> if symbol == name
             then parseVal sc
             else internalError "solver did not return model for requested value"
      r -> parseErr r
  pure $ Map.insert name val acc

-- | Queries the solver for models for each of the expressions representing the
-- max read index for a given buffer
queryMaxReads :: (Text -> IO Text) -> Map Text (Expr EWord)  -> IO (Map Text W256)
queryMaxReads getVal maxReads = mapM (queryValue getVal) maxReads

-- | Gets the initial model for each buffer, these will often be much too large for our purposes
getBufs :: (Text -> IO Text) -> [Text] -> IO (Map (Expr Buf) BufModel)
getBufs getVal bufs = foldM getBuf mempty bufs
  where
    getLength :: Text -> IO W256
    getLength name = do
      val <- getVal (name <> "_length ")
      pure $ case parseCommentFreeFileMsg getValueRes (T.toStrict val) of
        Right (ResSpecific (parsed :| [])) -> case parsed of
          (TermQualIdentifier (Unqualified (IdSymbol symbol)), (TermSpecConstant sc))
            -> if symbol == (T.toStrict $ name <> "_length")
               then parseW256 sc
               else internalError "solver did not return model for requested value"
          res -> parseErr res
        res -> parseErr res

    getBuf :: Map (Expr Buf) BufModel -> Text -> IO (Map (Expr Buf) BufModel)
    getBuf acc name = do
      len <- getLength name
      val <- getVal name

      buf <- case parseCommentFreeFileMsg getValueRes (T.toStrict val) of
        Right (ResSpecific (valParsed :| [])) -> case valParsed of
          (TermQualIdentifier (Unqualified (IdSymbol symbol)), term)
            -> if (T.fromStrict symbol) == name
               then pure $ parseBuf len term
               else internalError "solver did not return model for requested value"
          res -> internalError $ "cannot parse solver response: " <> show res
        res -> internalError $ "cannot parse solver response: " <> show res
      pure $ Map.insert (AbstractBuf $ T.toStrict name) buf acc

    parseBuf :: W256 -> Term -> BufModel
    parseBuf len = Comp . go mempty
      where
        go env = \case
          -- constant arrays
          (TermApplication (
            Qualified (IdSymbol "const") (
              SortParameter (IdSymbol "Array") (
                SortSymbol (IdIndexed "BitVec" (IxNumeral "256" :| []))
                :| [SortSymbol (IdIndexed "BitVec" (IxNumeral "8" :| []))]
              )
            )) ((TermSpecConstant val :| [])))
            -> case val of
                 SCHexadecimal "00" -> Base 0 0
                 v -> Base (parseW8 v) len

          -- writing a byte over some array
          (TermApplication
            (Unqualified (IdSymbol "store"))
            (base :| [TermSpecConstant idx, TermSpecConstant val])
            ) -> let
              pbase = go env base
              pidx = parseW256 idx
              pval = parseW8 val
            in Write pval pidx pbase

          -- binding a new name
          (TermLet ((VarBinding name bound) :| []) term) -> let
              pbound = go env bound
            in go (Map.insert name pbound env) term

          -- looking up a bound name
          (TermQualIdentifier (Unqualified (IdSymbol name))) -> case Map.lookup name env of
            Just t -> t
            Nothing -> internalError $ "could not find "
                            <> (TS.unpack name)
                            <> " in environment mapping"
          p -> parseErr p

-- | Takes a Map containing all reads from a store with an abstract base, as
-- well as the conrete part of the storage prestate and returns a fully
-- concretized storage
getStore
  :: (Text -> IO Text)
  -> Map (Expr EAddr) (Set (Expr EWord))
  -> IO (Map (Expr EAddr) (Map W256 W256))
getStore getVal abstractReads =
  fmap Map.fromList $ forM (Map.toList abstractReads) $ \(addr, slots) -> do
    let name = toLazyText (storeName addr)
    raw <- getVal name
    let parsed = case parseCommentFreeFileMsg getValueRes (T.toStrict raw) of
                   Right (ResSpecific (valParsed :| [])) -> valParsed
                   r -> parseErr r
        -- first interpret SMT term as a function
        fun = case parsed of
                (TermQualIdentifier (Unqualified (IdSymbol symbol)), term) ->
                  if symbol == (T.toStrict name)
                  then interpret1DArray Map.empty term
                  else error "Internal Error: solver did not return model for requested value"
                r -> parseErr r

    -- then create a map by adding only the locations that are read by the program
    store <- foldM (\m slot -> do
      slot' <- queryValue getVal slot
      pure $ Map.insert slot' (fun slot') m) Map.empty slots
    pure (addr, store)

-- | Ask the solver to give us the concrete value of an arbitrary abstract word
queryValue :: (Text -> IO Text) -> Expr EWord -> IO W256
queryValue _ (Lit w) = pure w
queryValue getVal w = do
  let expr = toLazyText $ exprToSMT w
  raw <- getVal expr
  case parseCommentFreeFileMsg getValueRes (T.toStrict raw) of
    Right (ResSpecific (valParsed :| [])) ->
      case valParsed of
        (_, TermSpecConstant sc) -> pure $ parseW256 sc
        _ -> internalError $ "cannot parse model for: " <> show w
    r -> parseErr r

-- | Interpret an N-dimensional array as a value of type a.
-- Parameterized by an interpretation function for array values.
interpretNDArray :: (Map Symbol Term -> Term -> a) -> (Map Symbol Term) -> Term -> (W256 -> a)
interpretNDArray interp env = \case
  -- variable reference
  TermQualIdentifier (Unqualified (IdSymbol s)) ->
    case Map.lookup s env of
      Just t -> interpretNDArray interp env t
      Nothing -> internalError "unknown identifier, cannot parse array"
  -- (let (x t') t)
  TermLet (VarBinding x t' :| []) t -> interpretNDArray interp (Map.insert x t' env) t
  TermLet (VarBinding x t' :| lets) t -> interpretNDArray interp (Map.insert x t' env) (TermLet (NonEmpty.fromList lets) t)
  -- (as const (Array (_ BitVec 256) (_ BitVec 256))) SpecConstant
  TermApplication asconst (val :| []) | isArrConst asconst ->
    \_ -> interp env val
  -- (store arr ind val)
  TermApplication store (arr :| [TermSpecConstant ind, val]) | isStore store ->
    \x -> if x == parseW256 ind then interp env val else interpretNDArray interp env arr x
  t -> internalError $ "cannot parse array value. Unexpected term: " <> (show t)

  where
    isArrConst :: QualIdentifier -> Bool
    isArrConst = \case
      Qualified (IdSymbol "const") (SortParameter (IdSymbol "Array") _) -> True
      _ -> False

    isStore :: QualIdentifier -> Bool
    isStore t = t == Unqualified (IdSymbol "store")


-- | Interpret an 1-dimensional array as a function
interpret1DArray :: (Map Symbol Term) -> Term -> (W256 -> W256)
interpret1DArray = interpretNDArray interpretW256
  where
    interpretW256 :: (Map Symbol Term) -> Term -> W256
    interpretW256 _ (TermSpecConstant val) = parseW256 val
    interpretW256 env (TermQualIdentifier (Unqualified (IdSymbol s))) =
      case Map.lookup s env of
        Just t -> interpretW256 env t
        Nothing -> internalError "unknown identifier, cannot parse array"
    interpretW256 _ t = internalError $ "cannot parse array value. Unexpected term: " <> (show t)<|MERGE_RESOLUTION|>--- conflicted
+++ resolved
@@ -233,16 +233,9 @@
   where
     go :: Expr a -> [(Builder, [Prop])]
     go = \case
-<<<<<<< HEAD
-      CallValue a -> [(fromLazyText $ T.append "callvalue_" (T.pack . show $ a), [])]
-      Caller a -> [(fromLazyText $ T.append "caller_" (T.pack . show $ a), [inRange 160 (Caller a)])]
-      Address a -> [(fromLazyText $ T.append "address_" (T.pack . show $ a), [inRange 160 (Address a)])]
-      Balance {} -> internalError "TODO: BALANCE"
-=======
       TxValue -> [(fromString "txvalue", [])]
       v@(Balance a) -> [(fromString "balance_" <> formatEAddr a, [PLT v (Lit $ 2 ^ (96 :: Int))])]
       Gas {} -> internalError "TODO: GAS"
->>>>>>> bd9fb271
       _ -> []
 
 referencedBlockContext :: TraversableTerm a => a -> [(Builder, [Prop])]
@@ -553,6 +546,7 @@
 
   ; block context
   (declare-fun blockhash (Word) Word)
+  (declare-fun codesize (Addr) Word)
 
   ; macros
   (define-fun signext ( (b Word) (val Word)) Word
@@ -690,6 +684,9 @@
   BlockHash a ->
     let enc = exprToSMT a in
     "(blockhash " <> enc <> ")"
+  CodeSize a ->
+    let enc = exprToSMT a in
+    "(codesize " <> enc <> ")"
   Coinbase -> "coinbase"
   Timestamp -> "timestamp"
   BlockNumber -> "blocknumber"
@@ -698,7 +695,8 @@
   ChainId -> "chainid"
   BaseFee -> "basefee"
 
-  WAddr(a@(SymAddr _)) -> "(concat (_ bv0 96)" `sp` formatEAddr a `sp` ")"
+  a@(SymAddr _) -> formatEAddr a
+  WAddr(a@(SymAddr _)) -> "(concat (_ bv0 96)" `sp` exprToSMT a `sp` ")"
 
   LitByte b -> fromLazyText $ "(_ bv" <> T.pack (show (into b :: Integer)) <> " 8)"
   IndexWord idx w -> case idx of
