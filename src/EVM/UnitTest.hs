{-# LANGUAGE DataKinds #-}
{-# LANGUAGE ImplicitParams #-}

module EVM.UnitTest where

import EVM
import EVM.ABI
<<<<<<< HEAD
import EVM.SMT
import EVM.Solvers
import EVM.Dapp
import EVM.Concrete (createAddress)
=======
import EVM.Concrete qualified as Concrete
import EVM.SMT
import EVM.Solvers
import EVM.Dapp
>>>>>>> bd9fb271
import EVM.Exec
import EVM.Expr (readStorage', simplify)
import EVM.Expr qualified as Expr
import EVM.FeeSchedule (feeSchedule)
import EVM.Fetch qualified as Fetch
import EVM.Format
import EVM.Solidity
import EVM.SymExec (defaultVeriOpts, symCalldata, verify, isQed, extractCex, runExpr, subModel, defaultSymbolicValues, panicMsg, VeriOpts(..))
import EVM.Types
import EVM.Transaction (initTx)
import EVM.Stepper (Stepper, interpret)
import EVM.Stepper qualified as Stepper

<<<<<<< HEAD
=======
import Control.Monad.Operational qualified as Operational
import Control.Monad.ST (RealWorld, ST, stToIO)
>>>>>>> bd9fb271
import Optics.Core hiding (elements)
import Optics.State
import Optics.State.Operators
import Control.Monad.State.Strict hiding (state)
import Data.ByteString.Lazy qualified as BSLazy
import Data.Binary.Get (runGet)
import Data.ByteString (ByteString)
import Data.Decimal (DecimalRaw(..))
import Data.Either (isRight, rights, lefts)
import Data.Foldable (toList)
import Data.Map (Map)
import Data.Map qualified as Map
import Data.Maybe
import Data.Text (isPrefixOf, stripSuffix, intercalate, Text, pack, unpack)
import Data.Text qualified as Text
import Data.Text.Encoding (encodeUtf8)
import Data.Text.IO qualified as Text
import Data.Word (Word64)
import GHC.Natural
<<<<<<< HEAD
import System.IO (hFlush, stdout)
=======
import System.Environment (lookupEnv)
import System.Exit (exitFailure)
import System.IO (hFlush, stdout)
import Test.QuickCheck hiding (verbose, Success, Failure)
import Test.QuickCheck qualified as QC
>>>>>>> bd9fb271
import Witch (unsafeInto, into)

data UnitTestOptions s = UnitTestOptions
  { rpcInfo     :: Fetch.RpcInfo
  , solvers     :: SolverGroup
  , verbose     :: Maybe Int
  , maxIter     :: Maybe Integer
  , askSmtIters :: Integer
  , smtDebug    :: Bool
  , smtTimeout  :: Maybe Natural
  , solver      :: Maybe Text
  , match       :: Text
<<<<<<< HEAD
=======
  , fuzzRuns    :: Int
  , replay      :: Maybe (Text, BSLazy.ByteString)
  , vmModifier  :: VM s -> VM s
>>>>>>> bd9fb271
  , dapp        :: DappInfo
  , testParams  :: TestVMParams
  , ffiAllowed  :: Bool
  }

data TestVMParams = TestVMParams
  { address       :: Expr EAddr
  , caller        :: Expr EAddr
  , origin        :: Expr EAddr
  , gasCreate     :: Word64
  , gasCall       :: Word64
  , baseFee       :: W256
  , priorityFee   :: W256
  , balanceCreate :: W256
  , coinbase      :: Expr EAddr
  , number        :: W256
  , timestamp     :: W256
  , gaslimit      :: Word64
  , gasprice      :: W256
  , maxCodeSize   :: W256
  , prevrandao    :: W256
  , chainId       :: W256
  }

defaultGasForCreating :: Word64
defaultGasForCreating = 0xffffffffffff

defaultGasForInvoking :: Word64
defaultGasForInvoking = 0xffffffffffff

defaultBalanceForTestContract :: W256
defaultBalanceForTestContract = 0xffffffffffffffffffffffff

defaultMaxCodeSize :: W256
defaultMaxCodeSize = 0xffffffff

type ABIMethod = Text


-- | Generate VeriOpts from UnitTestOptions
makeVeriOpts :: UnitTestOptions s -> VeriOpts
makeVeriOpts opts =
   defaultVeriOpts { debug = opts.smtDebug
                   , maxIter = opts.maxIter
                   , askSmtIters = opts.askSmtIters
                   , rpcInfo = opts.rpcInfo
                   }

-- | Top level CLI endpoint for hevm test
<<<<<<< HEAD
unitTest :: UnitTestOptions -> Contracts -> IO Bool
unitTest opts (Contracts cs) = do
  let unitTests = findUnitTests opts.match $ Map.elems cs
  results <- concatMapM (runUnitTestContract opts cs) unitTests
  pure $ and results
=======
unitTest :: UnitTestOptions RealWorld -> Contracts -> Maybe String -> IO Bool
unitTest opts (Contracts cs) cache' = do
  let unitTests = findUnitTests opts.match $ Map.elems cs
  results <- concatMapM (runUnitTestContract opts cs) unitTests
  let (passing, vms) = unzip results
  case cache' of
    Nothing ->
      pure ()
    Just path ->
      -- merge all of the post-vm caches and save into the state
      let evmcache = mconcat [vm.cache | vm <- vms]
      in case Facts.cacheFacts evmcache of
           Right fs -> liftIO $ Git.saveFacts (Git.RepoAt path) fs
           Left e -> do
             putStrLn "Error while serializing cache:"
             putStrLn e
             exitFailure

  pure $ and passing
>>>>>>> bd9fb271

-- | Assuming a constructor is loaded, this stepper will run the constructor
-- to create the test contract, give it an initial balance, and run `setUp()'.
initializeUnitTest :: UnitTestOptions s -> SolcContract -> Stepper s ()
initializeUnitTest opts theContract = do

  let addr = opts.testParams.address

  Stepper.evm $ do
    -- Make a trace entry for running the constructor
    pushTrace (EntryTrace "constructor")

  -- Constructor is loaded; run until it returns code
  void Stepper.execFully

  Stepper.evm $ do
    -- Give a balance to the test target
    #env % #contracts % ix addr % #balance %= (`Expr.add` (Lit opts.testParams.balanceCreate))

    -- call setUp(), if it exists, to initialize the test contract
    let theAbi = theContract.abiMap
        setUp  = abiKeccak (encodeUtf8 "setUp()")

    when (isJust (Map.lookup setUp theAbi)) $ do
      abiCall opts.testParams (Left ("setUp()", emptyAbi))
      popTrace
      pushTrace (EntryTrace "setUp()")

  -- Let `setUp()' run to completion
  res <- Stepper.execFully
  Stepper.evm $ case res of
    Left e -> pushTrace (ErrorTrace e)
    _ -> popTrace

<<<<<<< HEAD
=======
-- | Assuming a test contract is loaded and initialized, this stepper
-- will run the specified test method and return whether it succeeded.
runUnitTest :: UnitTestOptions s -> ABIMethod -> AbiValue -> Stepper s Bool
runUnitTest a method args = do
  x <- execTestStepper a method args
  checkFailures a method x

execTestStepper :: UnitTestOptions s -> ABIMethod -> AbiValue -> Stepper s Bool
execTestStepper UnitTestOptions{..} methodName' method = do
  -- Set up the call to the test method
  Stepper.evm $ do
    abiCall testParams (Left (methodName', method))
    pushTrace (EntryTrace methodName')
  -- Try running the test method
  Stepper.execFully >>= \case
     -- If we failed, put the error in the trace.
    Left e -> Stepper.evm (pushTrace (ErrorTrace e) >> popTrace) >> pure True
    _ -> pure False

exploreStep :: UnitTestOptions s -> ByteString -> Stepper s Bool
exploreStep UnitTestOptions{..} bs = do
  Stepper.evm $ do
    cs <- use (#env % #contracts)
    abiCall testParams (Right bs)
    let Method _ inputs sig _ _ = fromMaybe (internalError "unknown abi call") $ Map.lookup (unsafeInto $ word $ BS.take 4 bs) dapp.abiMap
        types = snd <$> inputs
    let ?context = DappContext dapp cs
    this <- fromMaybe (internalError "unknown target") <$> (use (#env % #contracts % at testParams.address))
    let name = maybe "" (contractNamePart . (.contractName)) $ lookupCode this.code dapp
    pushTrace (EntryTrace (name <> "." <> sig <> "(" <> intercalate "," ((pack . show) <$> types) <> ")" <> showCall types (ConcreteBuf bs)))
  -- Try running the test method
  Stepper.execFully >>= \case
     -- If we failed, put the error in the trace.
    Left e -> Stepper.evm (pushTrace (ErrorTrace e) >> popTrace) >> pure True
    _ -> pure False

checkFailures :: UnitTestOptions s -> ABIMethod -> Bool -> Stepper s Bool
checkFailures UnitTestOptions{..} method bailed = do
   -- Decide whether the test is supposed to fail or succeed
  let shouldFail = "testFail" `isPrefixOf` method
  if bailed then
    pure shouldFail
  else do
    -- Ask whether any assertions failed
    Stepper.evm $ do
      popTrace
      abiCall testParams $ Left ("failed()", emptyAbi)
    res <- Stepper.execFully
    case res of
      Right (ConcreteBuf r) ->
        let failed = case decodeAbiValue AbiBoolType (BSLazy.fromStrict r) of
              AbiBool f -> f
              _ -> internalError "fix me with better types"
        in pure (shouldFail == failed)
      c -> internalError $ "unexpected failure code: " <> show c

-- | Randomly generates the calldata arguments and runs the test
fuzzTest :: UnitTestOptions RealWorld -> Text -> [AbiType] -> VM RealWorld -> Property
fuzzTest opts@UnitTestOptions{..} sig types vm = forAllShow (genAbiValue (AbiTupleType $ Vector.fromList types)) (show . ByteStringS . encodeAbiValue)
  $ \args -> ioProperty $
    EVM.Stepper.interpret (Fetch.oracle solvers rpcInfo) vm (runUnitTest opts sig args)

tick :: Text -> IO ()
tick x = Text.putStr x >> hFlush stdout

-- | This is like an unresolved source mapping.
data OpLocation = OpLocation
  { srcContract :: Contract
  , srcOpIx :: Int
  } deriving (Show)

instance Eq OpLocation where
  (==) (OpLocation a b) (OpLocation a' b') = b == b' && a.code == a'.code

instance Ord OpLocation where
  compare (OpLocation a b) (OpLocation a' b') = compare (a.code, b) (a'.code, b')

srcMapForOpLocation :: DappInfo -> OpLocation -> Maybe SrcMap
srcMapForOpLocation dapp (OpLocation contr opIx) = srcMap dapp contr opIx

type CoverageState s = (VM s, MultiSet OpLocation)

currentOpLocation :: VM s -> OpLocation
currentOpLocation vm =
  case currentContract vm of
    Nothing ->
      internalError "why no contract?"
    Just c ->
      OpLocation
        c
        (fromMaybe (internalError "op ix") (vmOpIx vm))

execWithCoverage :: StateT (CoverageState RealWorld) IO (VMResult RealWorld)
execWithCoverage = runWithCoverage >> fromJust <$> use (_1 % #result)

runWithCoverage :: StateT (CoverageState RealWorld) IO (VM RealWorld)
runWithCoverage = do
  -- This is just like `exec` except for every instruction evaluated,
  -- we also increment a counter indexed by the current code location.
  vm0 <- use _1
  case vm0.result of
    Nothing -> do
      vm1 <- undefined -- zoom _1 (State.state (runState exec1) >> get)
      zoom _2 (modify (MultiSet.insert (currentOpLocation vm1)))
      runWithCoverage
    Just _ -> pure vm0


interpretWithCoverage
  :: UnitTestOptions RealWorld
  -> Stepper RealWorld a
  -> StateT (CoverageState RealWorld) IO a
interpretWithCoverage opts@UnitTestOptions{..} =
  eval . Operational.view

  where
    eval
      :: Operational.ProgramView (Stepper.Action RealWorld) a
      -> StateT (CoverageState RealWorld) IO a

    eval (Operational.Return x) =
      pure x

    eval (action Operational.:>>= k) =
      case action of
        Stepper.Exec ->
          execWithCoverage >>= interpretWithCoverage opts . k
        Stepper.Wait (PleaseAskSMT (Lit c) _ continue) ->
          interpretWithCoverage opts (Stepper.evm (continue (Case (c > 0))) >>= k)
        Stepper.Wait q -> do
          m <- liftIO $ Fetch.oracle solvers rpcInfo q
          (vm, _) <- get
          vm' <- liftIO $ stToIO $ execStateT m vm
          assign _1 vm'
          interpretWithCoverage opts (k ())
        Stepper.Ask _ ->
          internalError "cannot make choice in this interpreter"
        Stepper.IOAct q ->
          liftIO q >>= interpretWithCoverage opts . k
        Stepper.EVM m -> do
          (vm, _) <- get
          (r, vm') <- liftIO $ stToIO $ runStateT m vm
          assign _1 vm'
          interpretWithCoverage opts (k r)

coverageReport
  :: DappInfo
  -> MultiSet SrcMap
  -> Map FilePath (Vector (Int, ByteString))
coverageReport dapp cov =
  let
    sources :: SourceCache
    sources = dapp.sources

    allPositions :: Set (FilePath, Int)
    allPositions =
      ( Set.fromList
      . mapMaybe (srcMapCodePos sources)
      . toList
      $ mconcat
        ( dapp.solcByName
        & Map.elems
        & map (\x -> x.runtimeSrcmap <> x.creationSrcmap)
        )
      )

    srcMapCov :: MultiSet (FilePath, Int)
    srcMapCov = MultiSet.mapMaybe (srcMapCodePos sources) cov

    linesByName :: Map FilePath (Vector ByteString)
    linesByName =
      Map.fromList $ zipWith
          (\(name, _) lines' -> (name, lines'))
          (Map.elems sources.files)
          (Map.elems sources.lines)

    f :: FilePath -> Vector ByteString -> Vector (Int, ByteString)
    f name =
      Vector.imap
        (\i bs ->
           let
             n =
               if Set.member (name, i + 1) allPositions
               then MultiSet.occur (name, i + 1) srcMapCov
               else -1
           in (n, bs))
  in
    Map.mapWithKey f linesByName

coverageForUnitTestContract
  :: UnitTestOptions RealWorld
  -> Map Text SolcContract
  -> SourceCache
  -> (Text, [(Test, [AbiType])])
  -> IO (MultiSet SrcMap)
coverageForUnitTestContract
  opts@(UnitTestOptions {..}) contractMap _ (name, testNames) = do

  -- Look for the wanted contract by name from the Solidity info
  case Map.lookup name contractMap of
    Nothing ->
      -- Fail if there's no such contract
      internalError $ "Contract " ++ unpack name ++ " not found"

    Just theContract -> do
      -- Construct the initial VM and begin the contract's constructor
      vm0 <- stToIO $ initialUnitTestVm opts theContract
      (vm1, cov1) <-
        execStateT
          (interpretWithCoverage opts
            (Stepper.enter name >> initializeUnitTest opts theContract))
          (vm0, mempty)

      -- Define the thread spawner for test cases
      let
        runOne' (test, _) = spawn_ . liftIO $ do
          (_, (_, cov)) <-
            runStateT
              (interpretWithCoverage opts (runUnitTest opts (extractSig test) emptyAbi))
              (vm1, mempty)
          pure cov
      -- Run all the test cases in parallel and gather their coverages
      covs <-
        runParIO (mapM runOne' testNames >>= mapM Par.get)

      -- Sum up all the coverage counts
      let cov2 = MultiSet.unions (cov1 : covs)

      pure (MultiSet.mapMaybe (srcMapForOpLocation dapp) cov2)

>>>>>>> bd9fb271
runUnitTestContract
  :: UnitTestOptions RealWorld
  -> Map Text SolcContract
<<<<<<< HEAD
  -> (Text, [Sig])
  -> IO [Bool]
=======
  -> (Text, [(Test, [AbiType])])
  -> IO [(Bool, VM RealWorld)]
>>>>>>> bd9fb271
runUnitTestContract
  opts@(UnitTestOptions {..}) contractMap (name, testSigs) = do

  -- Print a header
  putStrLn $ "Running " ++ show (length testSigs) ++ " tests for " ++ unpack name

  -- Look for the wanted contract by name from the Solidity info
  case Map.lookup name contractMap of
    Nothing ->
      -- Fail if there's no such contract
      internalError $ "Contract " ++ unpack name ++ " not found"

    Just theContract -> do
      -- Construct the initial VM and begin the contract's constructor
      vm0 <- stToIO $ initialUnitTestVm opts theContract
      vm1 <- EVM.Stepper.interpret (Fetch.oracle solvers rpcInfo) vm0 $ do
        Stepper.enter name
        initializeUnitTest opts theContract
        Stepper.evm get

      case vm1.result of
        Just (VMFailure _) -> liftIO $ do
          Text.putStrLn "\x1b[31m[BAIL]\x1b[0m setUp() "
          tick "\n"
<<<<<<< HEAD
          tick $ failOutput vm1 opts "setUp()"
          pure [False]
        Just (VMSuccess _) -> do
          let

          -- Run all the test cases and print their status
          details <- forM testSigs $ \s -> do
            (result, detail) <- symRun opts vm1 s
            Text.putStrLn result
            pure detail
=======
          tick (failOutput vm1 opts "setUp()")
          pure [(False, vm1)]
        Just (VMSuccess _) -> do
          let

            runCache :: ([(Either Text Text, VM RealWorld)], VM RealWorld) -> (Test, [AbiType])
                        -> IO ([(Either Text Text, VM RealWorld)], VM RealWorld)
            runCache (results, vm) (test, types) = do
              (t, r, vm') <- runTest opts vm (test, types)
              Text.putStrLn t
              let vmCached = vm { cache = vm'.cache }
              pure (((r, vm'): results), vmCached)
>>>>>>> bd9fb271

          let running = rights details
              bailing = lefts details

          tick "\n"
          tick (Text.unlines (filter (not . Text.null) running))
          tick (Text.unlines bailing)

          pure $ fmap isRight details
        _ -> internalError "setUp() did not end with a result"


<<<<<<< HEAD
-- | Define the thread spawner for symbolic tests
symRun :: UnitTestOptions -> VM -> Sig -> IO (Text, Either Text Text)
symRun opts@UnitTestOptions{..} vm (Sig testName types) = do
=======
runTest :: UnitTestOptions RealWorld -> VM RealWorld -> (Test, [AbiType]) -> IO (Text, Either Text Text, VM RealWorld)
runTest opts@UnitTestOptions{} vm (ConcreteTest testName, []) = runOne opts vm testName emptyAbi
runTest opts@UnitTestOptions{..} vm (ConcreteTest testName, types) = case replay of
  Nothing ->
    fuzzRun opts vm testName types
  Just (sig, callData) ->
    if sig == testName
    then runOne opts vm testName $
      decodeAbiValue (AbiTupleType (Vector.fromList types)) callData
    else fuzzRun opts vm testName types
runTest opts@UnitTestOptions{..} vm (InvariantTest testName, []) = case replay of
  Nothing -> exploreRun opts vm testName []
  Just (sig, cds) ->
    if sig == testName
    then exploreRun opts vm testName (decodeCalls cds)
    else exploreRun opts vm testName []
runTest _ _ (InvariantTest _, types) = internalError $ "invariant testing with arguments: " <> show types <> " is not implemented (yet!)"
runTest opts vm (SymbolicTest testName, types) = symRun opts vm testName types

type ExploreTx = (Addr, Addr, ByteString, W256)

decodeCalls :: BSLazy.ByteString -> [ExploreTx]
decodeCalls b = fromMaybe (internalError "could not decode replay data") $ do
  List v <- rlpdecode $ BSLazy.toStrict b
  pure $ unList <$> v
  where
    unList (List [BS caller', BS target, BS cd, BS ts]) =
      (unsafeInto (word caller'), unsafeInto (word target), cd, word ts)
    unList _ = internalError "fix me with better types"

-- | Runs an invariant test, calls the invariant before execution begins
initialExplorationStepper :: UnitTestOptions RealWorld -> ABIMethod -> [ExploreTx] -> [Addr] -> Int -> Stepper RealWorld (Bool, RLP)
initialExplorationStepper opts'' testName replayData targets i = do
  let history = List []
  x <- runUnitTest opts'' testName emptyAbi
  if x
  then explorationStepper opts'' testName replayData targets history i
  else pure (False, history)

explorationStepper :: UnitTestOptions RealWorld -> ABIMethod -> [ExploreTx] -> [Addr] -> RLP -> Int -> Stepper RealWorld (Bool, RLP)
explorationStepper _ _ _ _ history 0  = pure (True, history)
explorationStepper opts@UnitTestOptions{..} testName replayData targets (List history) i = do
  (caller', target, cd, timestamp') <-
    case preview (ix (i - 1)) replayData of
      Just v -> pure v
      Nothing -> do
       vm <- Stepper.evm get
       Stepper.evmIO $ do
         let cs = Map.mapKeys mkConcrete vm.env.contracts

             mkConcrete :: Expr EAddr -> Addr
             mkConcrete (LitAddr a) = a
             mkConcrete a = internalError $ "symbolic address discovered in invariant test: " <> show a

             noCode c = case c.code of
               RuntimeCode (ConcreteRuntimeCode "") -> True
               RuntimeCode (SymbolicRuntimeCode c') -> null c'
               _ -> False

             mutable m = m.mutability `elem` [NonPayable, Payable]

             knownAbis =
               -- exclude contracts without code
               Map.filter (not . BS.null . (.runtimeCode)) $
               -- exclude contracts without state changing functions
               Map.filter (not . null . Map.filter mutable . (.abiMap)) $
               -- exclude testing abis
               Map.filter (isNothing . preview (ix unitTestMarkerAbi) . (.abiMap)) $
               -- pick all contracts with known compiler artifacts
               fmap fromJust (Map.filter isJust $ Map.fromList [(addr, lookupCode c.code dapp) | (addr, c)  <- Map.toList cs])

             selected = [(addr,
                          fromMaybe (internalError ("no src found for: " <> show addr)) $
                            lookupCode (fromMaybe (internalError $ "contract not found: " <> show addr) $
                              Map.lookup addr cs).code dapp)
                         | addr  <- targets]
         -- generate a random valid call to any known contract
         -- select random contract
         (target, solcInfo) <- generate $ elements (if null targets then Map.toList knownAbis else selected)
         -- choose a random mutable method
         (_, (Method _ inputs sig _ _)) <- generate (elements $ Map.toList $ Map.filter mutable solcInfo.abiMap)
         let types = snd <$> inputs
         -- set the caller to a random address with 90% probability, 10% known EOA address
         let knownEOAs = Map.keys $ Map.filter noCode cs
         AbiAddress caller' <-
           if null knownEOAs
           then generate $ genAbiValue AbiAddressType
           else generate $ frequency
             [ (90, genAbiValue AbiAddressType)
             , (10, AbiAddress <$> elements knownEOAs)
             ]
         -- make a call with random valid data to the function
         args <- generate $ genAbiValue (AbiTupleType $ Vector.fromList types)
         let cd = abiMethod (sig <> "(" <> intercalate "," ((pack . show) <$> types) <> ")") args
         -- increment timestamp with random amount
         timepassed <- into <$> generate (arbitrarySizedNatural :: Gen Word32)
         let ts = fromMaybe
                    (internalError "symbolic timestamp not supported here")
                    (maybeLitWord vm.block.timestamp)
         pure (caller', target, cd, into ts + timepassed)
  let opts' = opts
         { testParams = testParams
             { address = LitAddr target
             , caller = LitAddr caller'
             , timestamp = timestamp'
             }
         }
      thisCallRLP = List
        [ BS $ word160Bytes caller'
        , BS $ word160Bytes target, BS cd
        , BS $ word256Bytes timestamp'
        ]

  -- set the timestamp
  Stepper.evm $ assign (#block % #timestamp) (Lit timestamp')
  -- perform the call
  bailed <- exploreStep opts' cd
  Stepper.evm popTrace
  let newHistory = if bailed then List history else List (thisCallRLP:history)
      opts'' = opts {testParams = testParams {timestamp = timestamp'}}
      carryOn = explorationStepper opts'' testName replayData targets newHistory (i - 1)
  -- if we didn't revert, run the test function
  if bailed
  then carryOn
  else
    do x <- runUnitTest opts'' testName emptyAbi
       if x
       then carryOn
       else pure (False, List (thisCallRLP:history))
explorationStepper _ _ _ _ _ _  = internalError "malformed rlp"

getTargetContracts :: UnitTestOptions RealWorld -> Stepper RealWorld [Addr]
getTargetContracts UnitTestOptions{..} = do
  vm <- Stepper.evm get
  let contract' = fromJust $ currentContract vm
      theAbi = (fromJust $ lookupCode contract'.code dapp).abiMap
      setUp  = abiKeccak (encodeUtf8 "targetContracts()")
  case Map.lookup setUp theAbi of
    Nothing -> pure []
    Just _ -> do
      Stepper.evm $ abiCall testParams (Left ("targetContracts()", emptyAbi))
      res <- Stepper.execFully
      case res of
        Right (ConcreteBuf r) ->
          let vs = case decodeAbiValue (AbiTupleType (Vector.fromList [AbiArrayDynamicType AbiAddressType])) (BSLazy.fromStrict r) of
                AbiTuple v -> v
                _ -> internalError "fix me with better types"
              targets = case Vector.toList vs of
                [AbiArrayDynamic AbiAddressType ts] ->
                  let unAbiAddress (AbiAddress a) = a
                      unAbiAddress _ = internalError "fix me with better types"
                  in unAbiAddress <$> Vector.toList ts
                _ -> internalError "fix me with better types"
          in pure targets
        _ -> internalError "internal error: unexpected failure code"

exploreRun :: UnitTestOptions RealWorld -> VM RealWorld -> ABIMethod -> [ExploreTx] -> IO (Text, Either Text Text, VM RealWorld)
exploreRun opts@UnitTestOptions{..} initialVm testName replayTxs = do
  let oracle = Fetch.oracle solvers rpcInfo
  targets <- EVM.Stepper.interpret oracle initialVm (getTargetContracts opts)
  let depth = fromMaybe 20 maxDepth
  ((x, counterex), vm') <-
    if null replayTxs then
      foldM (\a@((success, _),_) _ ->
               if success then
                 EVM.Stepper.interpret oracle initialVm $
                   (,) <$> initialExplorationStepper opts testName [] targets depth
                       <*> Stepper.evm get
               else pure a)
            ((True, (List [])), initialVm)  -- no canonical "post vm"
            [0..fuzzRuns]
    else EVM.Stepper.interpret oracle initialVm $
      (,) <$> initialExplorationStepper opts testName replayTxs targets (length replayTxs)
          <*> Stepper.evm get
  if x
  then pure ("\x1b[32m[PASS]\x1b[0m " <> testName <>  " (runs: " <> (pack $ show fuzzRuns) <>", depth: " <> pack (show depth) <> ")",
               Right (passOutput vm' opts testName), vm') -- no canonical "post vm"
  else let replayText = if null replayTxs
                        then "\nReplay data: '(" <> pack (show testName) <> "," <> pack (show (show (ByteStringS $ rlpencode counterex))) <> ")'"
                        else " (replayed)"
       in pure ("\x1b[31m[FAIL]\x1b[0m " <> testName <> replayText, Left  (failOutput vm' opts testName), vm')

execTest :: UnitTestOptions RealWorld -> VM RealWorld -> ABIMethod -> AbiValue -> IO (Bool, VM RealWorld)
execTest opts@UnitTestOptions{..} vm testName args =
  EVM.Stepper.interpret (Fetch.oracle solvers rpcInfo) vm $ do
    (,) <$> execTestStepper opts testName args
        <*> Stepper.evm get

-- | Define the thread spawner for normal test cases
runOne :: UnitTestOptions RealWorld -> VM RealWorld -> ABIMethod -> AbiValue -> IO (Text, Either Text Text, VM RealWorld)
runOne opts@UnitTestOptions{..} vm testName args = do
  let argInfo = pack (if args == emptyAbi then "" else " with arguments: " <> show args)
  (bailed, vm') <- execTest opts vm testName args
  (success, vm'') <- EVM.Stepper.interpret (Fetch.oracle solvers rpcInfo) vm' $ do
    (,) <$> (checkFailures opts testName bailed)
        <*> Stepper.evm get
  if success
  then
     let gasSpent = testParams.gasCall - vm'.state.gas
         gasText = pack $ show (into gasSpent :: Integer)
     in
        pure
          ("\x1b[32m[PASS]\x1b[0m "
           <> testName <> argInfo <> " (gas: " <> gasText <> ")"
          , Right (passOutput vm'' opts testName)
          , vm''
          )
  else if bailed then
        pure
          ("\x1b[31m[BAIL]\x1b[0m "
           <> testName <> argInfo
          , Left (failOutput vm'' opts testName)
          , vm''
          )
      else
        pure
          ("\x1b[31m[FAIL]\x1b[0m "
           <> testName <> argInfo
          , Left (failOutput vm'' opts testName)
          , vm''
          )

-- | Define the thread spawner for property based tests
fuzzRun :: UnitTestOptions RealWorld -> VM RealWorld -> Text -> [AbiType] -> IO (Text, Either Text Text, VM RealWorld)
fuzzRun opts@UnitTestOptions{..} vm testName types = do
  let args = Args{ replay          = Nothing
                 , maxSuccess      = fuzzRuns
                 , maxDiscardRatio = 10
                 , maxSize         = 100
                 , chatty          = isJust verbose
                 , maxShrinks      = maxBound
                 }
  quickCheckWithResult args (fuzzTest opts testName types vm) >>= \case
    QC.Success numTests _ _ _ _ _ ->
      pure ("\x1b[32m[PASS]\x1b[0m "
             <> testName <> " (runs: " <> (pack $ show numTests) <> ")"
             -- this isn't the post vm we actually want, as we
             -- can't retrieve the correct vm from quickcheck
           , Right (passOutput vm opts testName)
           , vm
           )
    QC.Failure _ _ _ _ _ _ _ _ _ _ failCase _ _ ->
      let abiValue = decodeAbiValue (AbiTupleType (Vector.fromList types)) $ BSLazy.fromStrict $ hexText (pack $ concat failCase)
          ppOutput = pack $ show abiValue
      in do
        -- Run the failing test again to get a proper trace
        vm' <- EVM.Stepper.interpret (Fetch.oracle solvers rpcInfo) vm $
          runUnitTest opts testName abiValue >> Stepper.evm get
        pure ("\x1b[31m[FAIL]\x1b[0m "
               <> testName <> ". Counterexample: " <> ppOutput
               <> "\nRun:\n dapp test --replay '(\"" <> testName <> "\",\""
               <> (pack (concat failCase)) <> "\")'\nto test this case again, or \n dapp debug --replay '(\""
               <> testName <> "\",\"" <> (pack (concat failCase)) <> "\")'\nto debug it."
             , Left (failOutput vm' opts testName)
             , vm'
             )
    _ -> pure ("\x1b[31m[OOPS]\x1b[0m "
               <> testName
              , Left (failOutput vm opts testName)
              , vm
              )

-- | Define the thread spawner for symbolic tests
symRun :: UnitTestOptions RealWorld -> VM RealWorld -> Text -> [AbiType] -> IO (Text, Either Text Text, VM RealWorld)
symRun opts@UnitTestOptions{..} vm testName types = do
>>>>>>> bd9fb271
    let cd = symCalldata testName types [] (AbstractBuf "txdata")
        shouldFail = "proveFail" `isPrefixOf` testName
        testContract store = fromMaybe (error "Internal Error: test contract not found in state") (Map.lookup vm.state.contract store)

    -- define postcondition depending on `shouldFail`
    -- We directly encode the failure conditions from failed() in ds-test since this is easier to encode than a call into failed()
    -- we need to read from slot 0 in the test contract and mask it with 0x10 to get the value of _failed
    -- we don't need to do this when reading the failed from the cheatcode address since we don't do any packing there
    let failed store = case Map.lookup cheatCode store of
          Just cheatContract -> (And (readStorage' (Lit 0) (testContract store).storage) (Lit 0x10) .== Lit 0x10)
                               .|| (readStorage' (Lit 0x6661696c65640000000000000000000000000000000000000000000000000000) cheatContract.storage .== Lit 1)
          Nothing -> And (readStorage' (Lit 0) (testContract store).storage) (Lit 2) .== Lit 2
        postcondition = curry $ case shouldFail of
          True -> \(_, post) -> case post of
                                  Success _ _ _ store -> failed store
                                  _ -> PBool True
          False -> \(_, post) -> case post of
                                   Success _ _ _ store -> PNeg (failed store)
                                   Failure _ _ (Revert msg) -> case msg of
                                     ConcreteBuf b -> PBool $ b /= panicMsg 0x01
                                     b -> b ./= ConcreteBuf (panicMsg 0x01)
                                   Failure _ _ _ -> PBool True
                                   Partial _ _ _ -> PBool True
                                   _ -> internalError "Invalid leaf node"

    vm' <- EVM.Stepper.interpret (Fetch.oracle solvers rpcInfo) vm $
      Stepper.evm $ do
        pushTrace (EntryTrace testName)
        makeTxCall testParams cd
        get

    -- check postconditions against vm
    (_, results) <- verify solvers (makeVeriOpts opts) vm' (Just postcondition)

    -- display results
    if all isQed results
    then do
      pure ("\x1b[32m[PASS]\x1b[0m " <> testName, Right "")
    else do
      let x = mapMaybe extractCex results
      let y = symFailure opts testName (fst cd) types x
      pure ("\x1b[31m[FAIL]\x1b[0m " <> testName, Left y)

symFailure :: UnitTestOptions RealWorld -> Text -> Expr Buf -> [AbiType] -> [(Expr End, SMTCex)] -> Text
symFailure UnitTestOptions {..} testName cd types failures' =
  mconcat
    [ "Failure: "
    , testName
    , "\n\n"
    , intercalate "\n" $ indentLines 2 . mkMsg <$> failures'
    ]
    where
      showRes = \case
        Success _ _ _ _ -> if "proveFail" `isPrefixOf` testName
                           then "Successful execution"
                           else "Failed: DSTest Assertion Violation"
        res ->
          let ?context = DappContext { info = dapp, env = traceContext res}
          in Text.pack $ prettyvmresult res
      mkMsg (leaf, cex) = Text.unlines
        ["Counterexample:"
        ,""
        ,"  result:   " <> showRes leaf
        ,"  calldata: " <> let ?context =  DappContext dapp (traceContext leaf)
                           in prettyCalldata cex cd testName types
        , case verbose of
            Just _ -> Text.unlines
              [ ""
              , indentLines 2 (showTraceTree' dapp leaf)
              ]
            _ -> ""
        ]

prettyCalldata :: (?context :: DappContext) => SMTCex -> Expr Buf -> Text -> [AbiType] -> Text
prettyCalldata cex buf sig types = head (Text.splitOn "(" sig) <> showCalldata cex types buf

showCalldata :: (?context :: DappContext) => SMTCex -> [AbiType] -> Expr Buf -> Text
showCalldata cex tps buf = "(" <> intercalate "," (fmap showVal vals) <> ")"
  where
    argdata = Expr.drop 4 . simplify . defaultSymbolicValues $ subModel cex buf
    vals = case decodeBuf tps argdata of
             CAbi v -> v
             _ -> internalError $ "unable to abi decode function arguments:\n" <> (Text.unpack $ formatExpr argdata)

showVal :: AbiValue -> Text
showVal (AbiBytes _ bs) = formatBytes bs
showVal (AbiAddress addr) = Text.pack  . show $ addr
showVal v = Text.pack . show $ v

execSymTest :: UnitTestOptions RealWorld -> ABIMethod -> (Expr Buf, [Prop]) -> Stepper RealWorld (Expr End)
execSymTest UnitTestOptions{ .. } method cd = do
  -- Set up the call to the test method
  Stepper.evm $ do
    makeTxCall testParams cd
    pushTrace (EntryTrace method)
  -- Try running the test method
  runExpr

checkSymFailures :: UnitTestOptions RealWorld -> Stepper RealWorld (VM RealWorld)
checkSymFailures UnitTestOptions { .. } = do
  -- Ask whether any assertions failed
  Stepper.evm $ do
    popTrace
    abiCall testParams (Left ("failed()", emptyAbi))
  Stepper.runFully

indentLines :: Int -> Text -> Text
indentLines n s =
  let p = Text.replicate n " "
  in Text.unlines (map (p <>) (Text.lines s))

passOutput :: VM s -> UnitTestOptions s -> Text -> Text
passOutput vm UnitTestOptions { .. } testName =
  let ?context = DappContext { info = dapp, env = vm.env.contracts }
  in let v = fromMaybe 0 verbose
  in if (v > 1) then
    mconcat
      [ "Success: "
      , fromMaybe "" (stripSuffix "()" testName)
      , "\n"
      , if (v > 2) then indentLines 2 (showTraceTree dapp vm) else ""
      , indentLines 2 (formatTestLogs dapp.eventMap vm.logs)
      , "\n"
      ]
    else ""

<<<<<<< HEAD
failOutput :: VM -> UnitTestOptions -> Text -> Text
=======
failOutput :: VM s -> UnitTestOptions s -> Text -> Text
>>>>>>> bd9fb271
failOutput vm UnitTestOptions { .. } testName =
  let ?context = DappContext { info = dapp, env = vm.env.contracts }
  in mconcat
  [ "Failure: "
  , fromMaybe "" (stripSuffix "()" testName)
  , "\n"
  , case verbose of
      Just _ -> indentLines 2 (showTraceTree dapp vm)
      _ -> ""
  , indentLines 2 (formatTestLogs dapp.eventMap vm.logs)
  , "\n"
  ]

formatTestLogs :: (?context :: DappContext) => Map W256 Event -> [Expr Log] -> Text
formatTestLogs events xs =
  case catMaybes (toList (fmap (formatTestLog events) xs)) of
    [] -> "\n"
    ys -> "\n" <> intercalate "\n" ys <> "\n\n"

-- Here we catch and render some special logs emitted by ds-test,
-- with the intent to then present them in a separate view to the
-- regular trace output.
formatTestLog :: (?context :: DappContext) => Map W256 Event -> Expr Log -> Maybe Text
formatTestLog _ (LogEntry _ _ []) = Nothing
formatTestLog _ (GVar _) = internalError "unexpected global variable"
formatTestLog events (LogEntry _ args (topic:_)) =
  case maybeLitWord topic >>= \t1 -> (Map.lookup t1 events) of
    Nothing -> Nothing
    Just (Event name _ types) ->
      case (name <> parenthesise (abiTypeSolidity <$> (unindexed types))) of
        "log(string)" -> Just $ unquote $ showValue AbiStringType args

        -- log_named_x(string, x)
        "log_named_bytes32(string, bytes32)" -> log_named
        "log_named_address(string, address)" -> log_named
        "log_named_int(string, int256)"      -> log_named
        "log_named_uint(string, uint256)"    -> log_named
        "log_named_bytes(string, bytes)"     -> log_named
        "log_named_string(string, string)"   -> log_named

        -- log_named_decimal_x(string, uint, x)
        "log_named_decimal_int(string, int256, uint256)"   -> log_named_decimal
        "log_named_decimal_uint(string, uint256, uint256)" -> log_named_decimal

        -- log_x(x)
        "log_bytes32(bytes32)" -> log_unnamed
        "log_address(address)" -> log_unnamed
        "log_int(int256)"      -> log_unnamed
        "log_uint(uint256)"    -> log_unnamed
        "log_bytes(bytes)"     -> log_unnamed
        "log_string(string)"   -> log_unnamed

        -- log_named_x(bytes32, x), as used in older versions of ds-test.
        -- bytes32 are opportunistically represented as strings in Format.hs
        "log_named_bytes32(bytes32, bytes32)" -> log_named
        "log_named_address(bytes32, address)" -> log_named
        "log_named_int(bytes32, int256)"      -> log_named
        "log_named_uint(bytes32, uint256)"    -> log_named

        _ -> Nothing

        where
          ts = unindexed types
          unquote = Text.dropAround (\c -> c == '"' || c == '«' || c == '»')
          log_unnamed =
            Just $ showValue (head ts) args
          log_named =
            let (key, val) = case take 2 (textValues ts args) of
                  [k, v] -> (k, v)
                  _ -> internalError "shouldn't happen"
            in Just $ unquote key <> ": " <> val
          showDecimal dec val =
            pack $ show $ Decimal (unsafeInto dec) val
          log_named_decimal =
            case args of
              (ConcreteBuf b) ->
                case toList $ runGet (getAbiSeq (length ts) ts) (BSLazy.fromStrict b) of
                  [key, (AbiUInt 256 val), (AbiUInt 256 dec)] ->
                    Just $ (unquote (showAbiValue key)) <> ": " <> showDecimal dec val
                  [key, (AbiInt 256 val), (AbiUInt 256 dec)] ->
                    Just $ (unquote (showAbiValue key)) <> ": " <> showDecimal dec val
                  _ -> Nothing
              _ -> Just "<symbolic decimal>"

abiCall :: TestVMParams -> Either (Text, AbiValue) ByteString -> EVM s ()
abiCall params args =
  let cd = case args of
        Left (sig, args') -> abiMethod sig args'
        Right b -> b
  in makeTxCall params (ConcreteBuf cd, [])

makeTxCall :: TestVMParams -> (Expr Buf, [Prop]) -> EVM s ()
makeTxCall params (cd, cdProps) = do
  resetState
  assign (#tx % #isCreate) False
  execState (loadContract params.address) <$> get >>= put
  assign (#state % #calldata) cd
  #constraints %= (<> cdProps)
  assign (#state % #caller) params.caller
  assign (#state % #gas) params.gasCall
  origin <- fromMaybe (initialContract (RuntimeCode (ConcreteRuntimeCode ""))) <$> use (#env % #contracts % at params.origin)
  let insufficientBal = maybe False (\b -> b < params.gasprice * (into params.gasCall)) (maybeLitWord origin.balance)
  when insufficientBal $ internalError "insufficient balance for gas cost"
  vm <- get
  put $ initTx vm

initialUnitTestVm :: UnitTestOptions s -> SolcContract -> ST s (VM s)
initialUnitTestVm (UnitTestOptions {..}) theContract = do
  vm <- makeVm $ VMOpts
           { contract = initialContract (InitCode theContract.creationCode mempty)
           , calldata = mempty
           , value = Lit 0
           , address = testParams.address
           , caller = testParams.caller
           , origin = testParams.origin
           , gas = testParams.gasCreate
           , gaslimit = testParams.gasCreate
           , coinbase = testParams.coinbase
           , number = testParams.number
           , timestamp = Lit testParams.timestamp
           , blockGaslimit = testParams.gaslimit
           , gasprice = testParams.gasprice
           , baseFee = testParams.baseFee
           , priorityFee = testParams.priorityFee
           , maxCodeSize = testParams.maxCodeSize
           , prevRandao = testParams.prevrandao
           , schedule = feeSchedule
           , chainId = testParams.chainId
           , create = True
           , baseState = EmptyBase
           , txAccessList = mempty -- TODO: support unit test access lists???
           , allowFFI = ffiAllowed
           }
<<<<<<< HEAD
    creator =
      initialContract (RuntimeCode (ConcreteRuntimeCode ""))
        & set #nonce 1
        & set #balance testParams.balanceCreate
  in vm
    & set (#env % #contracts % at ethrunAddress) (Just creator)

paramsFromRpc :: Fetch.RpcInfo -> IO TestVMParams
paramsFromRpc rpcinfo = do
  (miner,ts,blockNum,ran,limit,base) <- case rpcinfo of
    Nothing -> pure (0,Lit 0,0,0,0,0)
    Just (block, url) -> Fetch.fetchBlockFrom block url >>= \case
      Nothing -> internalError "Could not fetch block"
      Just Block{..} -> pure ( coinbase
                             , timestamp
                             , number
                             , prevRandao
                             , gaslimit
                             , baseFee
                             )
  let ts' = fromMaybe (internalError "received unexpected symbolic timestamp via rpc") (maybeLitWord ts)

  pure $ TestVMParams
    { address = createAddress ethrunAddress 1
    , caller = ethrunAddress
    , origin = ethrunAddress
    , gasCreate = defaultGasForCreating
    , gasCall = defaultGasForInvoking
    , baseFee = base
    , priorityFee = 0
    , balanceCreate = defaultBalanceForTestContract
    , coinbase = miner
    , number = blockNum
    , timestamp = ts'
    , gaslimit = limit
    , gasprice = 0
    , maxCodeSize = defaultMaxCodeSize
    , prevrandao = ran
    , chainId = 99
    }

tick :: Text -> IO ()
tick x = Text.putStr x >> hFlush stdout
=======
  let creator = emptyContract
        & set #nonce (Just 1)
        & set #balance (Lit testParams.balanceCreate)
  pure $ vm
    & set (#env % #contracts % at (LitAddr ethrunAddress)) (Just creator)

getParametersFromEnvironmentVariables :: Maybe Text -> IO TestVMParams
getParametersFromEnvironmentVariables rpc = do
  block' <- maybe Fetch.Latest (Fetch.BlockNumber . read) <$> (lookupEnv "DAPP_TEST_NUMBER")

  (miner,ts,blockNum,ran,limit,base) <-
    case rpc of
      Nothing  -> pure (LitAddr 0,Lit 0,0,0,0,0)
      Just url -> Fetch.fetchBlockFrom block' url >>= \case
        Nothing -> internalError "Could not fetch block"
        Just Block{..} -> pure ( coinbase
                               , timestamp
                               , number
                               , prevRandao
                               , gaslimit
                               , baseFee
                               )
  let
    getWord s def = maybe def read <$> lookupEnv s
    getAddr s def = maybe def (LitAddr . read) <$> lookupEnv s
    ts' = fromMaybe (internalError "received unexpected symbolic timestamp via rpc") (maybeLitWord ts)

  TestVMParams
    <$> getAddr "DAPP_TEST_ADDRESS" (Concrete.createAddress ethrunAddress 1)
    <*> getAddr "DAPP_TEST_CALLER" (LitAddr ethrunAddress)
    <*> getAddr "DAPP_TEST_ORIGIN" (LitAddr ethrunAddress)
    <*> getWord "DAPP_TEST_GAS_CREATE" defaultGasForCreating
    <*> getWord "DAPP_TEST_GAS_CALL" defaultGasForInvoking
    <*> getWord "DAPP_TEST_BASEFEE" base
    <*> getWord "DAPP_TEST_PRIORITYFEE" 0
    <*> getWord "DAPP_TEST_BALANCE" defaultBalanceForTestContract
    <*> getAddr "DAPP_TEST_COINBASE" miner
    <*> getWord "DAPP_TEST_NUMBER" blockNum
    <*> getWord "DAPP_TEST_TIMESTAMP" ts'
    <*> getWord "DAPP_TEST_GAS_LIMIT" limit
    <*> getWord "DAPP_TEST_GAS_PRICE" 0
    <*> getWord "DAPP_TEST_MAXCODESIZE" defaultMaxCodeSize
    <*> getWord "DAPP_TEST_PREVRANDAO" ran
    <*> getWord "DAPP_TEST_CHAINID" 99
>>>>>>> bd9fb271
<|MERGE_RESOLUTION|>--- conflicted
+++ resolved
@@ -5,17 +5,9 @@
 
 import EVM
 import EVM.ABI
-<<<<<<< HEAD
 import EVM.SMT
 import EVM.Solvers
 import EVM.Dapp
-import EVM.Concrete (createAddress)
-=======
-import EVM.Concrete qualified as Concrete
-import EVM.SMT
-import EVM.Solvers
-import EVM.Dapp
->>>>>>> bd9fb271
 import EVM.Exec
 import EVM.Expr (readStorage', simplify)
 import EVM.Expr qualified as Expr
@@ -26,14 +18,10 @@
 import EVM.SymExec (defaultVeriOpts, symCalldata, verify, isQed, extractCex, runExpr, subModel, defaultSymbolicValues, panicMsg, VeriOpts(..))
 import EVM.Types
 import EVM.Transaction (initTx)
-import EVM.Stepper (Stepper, interpret)
+import EVM.Stepper (Stepper)
 import EVM.Stepper qualified as Stepper
 
-<<<<<<< HEAD
-=======
-import Control.Monad.Operational qualified as Operational
 import Control.Monad.ST (RealWorld, ST, stToIO)
->>>>>>> bd9fb271
 import Optics.Core hiding (elements)
 import Optics.State
 import Optics.State.Operators
@@ -53,15 +41,7 @@
 import Data.Text.IO qualified as Text
 import Data.Word (Word64)
 import GHC.Natural
-<<<<<<< HEAD
 import System.IO (hFlush, stdout)
-=======
-import System.Environment (lookupEnv)
-import System.Exit (exitFailure)
-import System.IO (hFlush, stdout)
-import Test.QuickCheck hiding (verbose, Success, Failure)
-import Test.QuickCheck qualified as QC
->>>>>>> bd9fb271
 import Witch (unsafeInto, into)
 
 data UnitTestOptions s = UnitTestOptions
@@ -74,12 +54,6 @@
   , smtTimeout  :: Maybe Natural
   , solver      :: Maybe Text
   , match       :: Text
-<<<<<<< HEAD
-=======
-  , fuzzRuns    :: Int
-  , replay      :: Maybe (Text, BSLazy.ByteString)
-  , vmModifier  :: VM s -> VM s
->>>>>>> bd9fb271
   , dapp        :: DappInfo
   , testParams  :: TestVMParams
   , ffiAllowed  :: Bool
@@ -129,33 +103,11 @@
                    }
 
 -- | Top level CLI endpoint for hevm test
-<<<<<<< HEAD
-unitTest :: UnitTestOptions -> Contracts -> IO Bool
+unitTest :: UnitTestOptions RealWorld -> Contracts -> IO Bool
 unitTest opts (Contracts cs) = do
   let unitTests = findUnitTests opts.match $ Map.elems cs
   results <- concatMapM (runUnitTestContract opts cs) unitTests
   pure $ and results
-=======
-unitTest :: UnitTestOptions RealWorld -> Contracts -> Maybe String -> IO Bool
-unitTest opts (Contracts cs) cache' = do
-  let unitTests = findUnitTests opts.match $ Map.elems cs
-  results <- concatMapM (runUnitTestContract opts cs) unitTests
-  let (passing, vms) = unzip results
-  case cache' of
-    Nothing ->
-      pure ()
-    Just path ->
-      -- merge all of the post-vm caches and save into the state
-      let evmcache = mconcat [vm.cache | vm <- vms]
-      in case Facts.cacheFacts evmcache of
-           Right fs -> liftIO $ Git.saveFacts (Git.RepoAt path) fs
-           Left e -> do
-             putStrLn "Error while serializing cache:"
-             putStrLn e
-             exitFailure
-
-  pure $ and passing
->>>>>>> bd9fb271
 
 -- | Assuming a constructor is loaded, this stepper will run the constructor
 -- to create the test contract, give it an initial balance, and run `setUp()'.
@@ -190,205 +142,16 @@
     Left e -> pushTrace (ErrorTrace e)
     _ -> popTrace
 
-<<<<<<< HEAD
-=======
--- | Assuming a test contract is loaded and initialized, this stepper
--- will run the specified test method and return whether it succeeded.
-runUnitTest :: UnitTestOptions s -> ABIMethod -> AbiValue -> Stepper s Bool
-runUnitTest a method args = do
-  x <- execTestStepper a method args
-  checkFailures a method x
-
-execTestStepper :: UnitTestOptions s -> ABIMethod -> AbiValue -> Stepper s Bool
-execTestStepper UnitTestOptions{..} methodName' method = do
-  -- Set up the call to the test method
-  Stepper.evm $ do
-    abiCall testParams (Left (methodName', method))
-    pushTrace (EntryTrace methodName')
-  -- Try running the test method
-  Stepper.execFully >>= \case
-     -- If we failed, put the error in the trace.
-    Left e -> Stepper.evm (pushTrace (ErrorTrace e) >> popTrace) >> pure True
-    _ -> pure False
-
-exploreStep :: UnitTestOptions s -> ByteString -> Stepper s Bool
-exploreStep UnitTestOptions{..} bs = do
-  Stepper.evm $ do
-    cs <- use (#env % #contracts)
-    abiCall testParams (Right bs)
-    let Method _ inputs sig _ _ = fromMaybe (internalError "unknown abi call") $ Map.lookup (unsafeInto $ word $ BS.take 4 bs) dapp.abiMap
-        types = snd <$> inputs
-    let ?context = DappContext dapp cs
-    this <- fromMaybe (internalError "unknown target") <$> (use (#env % #contracts % at testParams.address))
-    let name = maybe "" (contractNamePart . (.contractName)) $ lookupCode this.code dapp
-    pushTrace (EntryTrace (name <> "." <> sig <> "(" <> intercalate "," ((pack . show) <$> types) <> ")" <> showCall types (ConcreteBuf bs)))
-  -- Try running the test method
-  Stepper.execFully >>= \case
-     -- If we failed, put the error in the trace.
-    Left e -> Stepper.evm (pushTrace (ErrorTrace e) >> popTrace) >> pure True
-    _ -> pure False
-
-checkFailures :: UnitTestOptions s -> ABIMethod -> Bool -> Stepper s Bool
-checkFailures UnitTestOptions{..} method bailed = do
-   -- Decide whether the test is supposed to fail or succeed
-  let shouldFail = "testFail" `isPrefixOf` method
-  if bailed then
-    pure shouldFail
-  else do
-    -- Ask whether any assertions failed
-    Stepper.evm $ do
-      popTrace
-      abiCall testParams $ Left ("failed()", emptyAbi)
-    res <- Stepper.execFully
-    case res of
-      Right (ConcreteBuf r) ->
-        let failed = case decodeAbiValue AbiBoolType (BSLazy.fromStrict r) of
-              AbiBool f -> f
-              _ -> internalError "fix me with better types"
-        in pure (shouldFail == failed)
-      c -> internalError $ "unexpected failure code: " <> show c
-
--- | Randomly generates the calldata arguments and runs the test
-fuzzTest :: UnitTestOptions RealWorld -> Text -> [AbiType] -> VM RealWorld -> Property
-fuzzTest opts@UnitTestOptions{..} sig types vm = forAllShow (genAbiValue (AbiTupleType $ Vector.fromList types)) (show . ByteStringS . encodeAbiValue)
-  $ \args -> ioProperty $
-    EVM.Stepper.interpret (Fetch.oracle solvers rpcInfo) vm (runUnitTest opts sig args)
-
-tick :: Text -> IO ()
-tick x = Text.putStr x >> hFlush stdout
-
--- | This is like an unresolved source mapping.
-data OpLocation = OpLocation
-  { srcContract :: Contract
-  , srcOpIx :: Int
-  } deriving (Show)
-
-instance Eq OpLocation where
-  (==) (OpLocation a b) (OpLocation a' b') = b == b' && a.code == a'.code
-
-instance Ord OpLocation where
-  compare (OpLocation a b) (OpLocation a' b') = compare (a.code, b) (a'.code, b')
-
-srcMapForOpLocation :: DappInfo -> OpLocation -> Maybe SrcMap
-srcMapForOpLocation dapp (OpLocation contr opIx) = srcMap dapp contr opIx
-
-type CoverageState s = (VM s, MultiSet OpLocation)
-
-currentOpLocation :: VM s -> OpLocation
-currentOpLocation vm =
-  case currentContract vm of
-    Nothing ->
-      internalError "why no contract?"
-    Just c ->
-      OpLocation
-        c
-        (fromMaybe (internalError "op ix") (vmOpIx vm))
-
-execWithCoverage :: StateT (CoverageState RealWorld) IO (VMResult RealWorld)
-execWithCoverage = runWithCoverage >> fromJust <$> use (_1 % #result)
-
-runWithCoverage :: StateT (CoverageState RealWorld) IO (VM RealWorld)
-runWithCoverage = do
-  -- This is just like `exec` except for every instruction evaluated,
-  -- we also increment a counter indexed by the current code location.
-  vm0 <- use _1
-  case vm0.result of
-    Nothing -> do
-      vm1 <- undefined -- zoom _1 (State.state (runState exec1) >> get)
-      zoom _2 (modify (MultiSet.insert (currentOpLocation vm1)))
-      runWithCoverage
-    Just _ -> pure vm0
-
-
-interpretWithCoverage
-  :: UnitTestOptions RealWorld
-  -> Stepper RealWorld a
-  -> StateT (CoverageState RealWorld) IO a
-interpretWithCoverage opts@UnitTestOptions{..} =
-  eval . Operational.view
-
-  where
-    eval
-      :: Operational.ProgramView (Stepper.Action RealWorld) a
-      -> StateT (CoverageState RealWorld) IO a
-
-    eval (Operational.Return x) =
-      pure x
-
-    eval (action Operational.:>>= k) =
-      case action of
-        Stepper.Exec ->
-          execWithCoverage >>= interpretWithCoverage opts . k
-        Stepper.Wait (PleaseAskSMT (Lit c) _ continue) ->
-          interpretWithCoverage opts (Stepper.evm (continue (Case (c > 0))) >>= k)
-        Stepper.Wait q -> do
-          m <- liftIO $ Fetch.oracle solvers rpcInfo q
-          (vm, _) <- get
-          vm' <- liftIO $ stToIO $ execStateT m vm
-          assign _1 vm'
-          interpretWithCoverage opts (k ())
-        Stepper.Ask _ ->
-          internalError "cannot make choice in this interpreter"
-        Stepper.IOAct q ->
-          liftIO q >>= interpretWithCoverage opts . k
-        Stepper.EVM m -> do
-          (vm, _) <- get
-          (r, vm') <- liftIO $ stToIO $ runStateT m vm
-          assign _1 vm'
-          interpretWithCoverage opts (k r)
-
-coverageReport
-  :: DappInfo
-  -> MultiSet SrcMap
-  -> Map FilePath (Vector (Int, ByteString))
-coverageReport dapp cov =
-  let
-    sources :: SourceCache
-    sources = dapp.sources
-
-    allPositions :: Set (FilePath, Int)
-    allPositions =
-      ( Set.fromList
-      . mapMaybe (srcMapCodePos sources)
-      . toList
-      $ mconcat
-        ( dapp.solcByName
-        & Map.elems
-        & map (\x -> x.runtimeSrcmap <> x.creationSrcmap)
-        )
-      )
-
-    srcMapCov :: MultiSet (FilePath, Int)
-    srcMapCov = MultiSet.mapMaybe (srcMapCodePos sources) cov
-
-    linesByName :: Map FilePath (Vector ByteString)
-    linesByName =
-      Map.fromList $ zipWith
-          (\(name, _) lines' -> (name, lines'))
-          (Map.elems sources.files)
-          (Map.elems sources.lines)
-
-    f :: FilePath -> Vector ByteString -> Vector (Int, ByteString)
-    f name =
-      Vector.imap
-        (\i bs ->
-           let
-             n =
-               if Set.member (name, i + 1) allPositions
-               then MultiSet.occur (name, i + 1) srcMapCov
-               else -1
-           in (n, bs))
-  in
-    Map.mapWithKey f linesByName
-
-coverageForUnitTestContract
+runUnitTestContract
   :: UnitTestOptions RealWorld
   -> Map Text SolcContract
-  -> SourceCache
-  -> (Text, [(Test, [AbiType])])
-  -> IO (MultiSet SrcMap)
-coverageForUnitTestContract
-  opts@(UnitTestOptions {..}) contractMap _ (name, testNames) = do
+  -> (Text, [Sig])
+  -> IO [Bool]
+runUnitTestContract
+  opts@(UnitTestOptions {..}) contractMap (name, testSigs) = do
+
+  -- Print a header
+  putStrLn $ "Running " ++ show (length testSigs) ++ " tests for " ++ unpack name
 
   -- Look for the wanted contract by name from the Solidity info
   case Map.lookup name contractMap of
@@ -399,56 +162,7 @@
     Just theContract -> do
       -- Construct the initial VM and begin the contract's constructor
       vm0 <- stToIO $ initialUnitTestVm opts theContract
-      (vm1, cov1) <-
-        execStateT
-          (interpretWithCoverage opts
-            (Stepper.enter name >> initializeUnitTest opts theContract))
-          (vm0, mempty)
-
-      -- Define the thread spawner for test cases
-      let
-        runOne' (test, _) = spawn_ . liftIO $ do
-          (_, (_, cov)) <-
-            runStateT
-              (interpretWithCoverage opts (runUnitTest opts (extractSig test) emptyAbi))
-              (vm1, mempty)
-          pure cov
-      -- Run all the test cases in parallel and gather their coverages
-      covs <-
-        runParIO (mapM runOne' testNames >>= mapM Par.get)
-
-      -- Sum up all the coverage counts
-      let cov2 = MultiSet.unions (cov1 : covs)
-
-      pure (MultiSet.mapMaybe (srcMapForOpLocation dapp) cov2)
-
->>>>>>> bd9fb271
-runUnitTestContract
-  :: UnitTestOptions RealWorld
-  -> Map Text SolcContract
-<<<<<<< HEAD
-  -> (Text, [Sig])
-  -> IO [Bool]
-=======
-  -> (Text, [(Test, [AbiType])])
-  -> IO [(Bool, VM RealWorld)]
->>>>>>> bd9fb271
-runUnitTestContract
-  opts@(UnitTestOptions {..}) contractMap (name, testSigs) = do
-
-  -- Print a header
-  putStrLn $ "Running " ++ show (length testSigs) ++ " tests for " ++ unpack name
-
-  -- Look for the wanted contract by name from the Solidity info
-  case Map.lookup name contractMap of
-    Nothing ->
-      -- Fail if there's no such contract
-      internalError $ "Contract " ++ unpack name ++ " not found"
-
-    Just theContract -> do
-      -- Construct the initial VM and begin the contract's constructor
-      vm0 <- stToIO $ initialUnitTestVm opts theContract
-      vm1 <- EVM.Stepper.interpret (Fetch.oracle solvers rpcInfo) vm0 $ do
+      vm1 <- Stepper.interpret (Fetch.oracle solvers rpcInfo) vm0 $ do
         Stepper.enter name
         initializeUnitTest opts theContract
         Stepper.evm get
@@ -457,7 +171,6 @@
         Just (VMFailure _) -> liftIO $ do
           Text.putStrLn "\x1b[31m[BAIL]\x1b[0m setUp() "
           tick "\n"
-<<<<<<< HEAD
           tick $ failOutput vm1 opts "setUp()"
           pure [False]
         Just (VMSuccess _) -> do
@@ -468,20 +181,6 @@
             (result, detail) <- symRun opts vm1 s
             Text.putStrLn result
             pure detail
-=======
-          tick (failOutput vm1 opts "setUp()")
-          pure [(False, vm1)]
-        Just (VMSuccess _) -> do
-          let
-
-            runCache :: ([(Either Text Text, VM RealWorld)], VM RealWorld) -> (Test, [AbiType])
-                        -> IO ([(Either Text Text, VM RealWorld)], VM RealWorld)
-            runCache (results, vm) (test, types) = do
-              (t, r, vm') <- runTest opts vm (test, types)
-              Text.putStrLn t
-              let vmCached = vm { cache = vm'.cache }
-              pure (((r, vm'): results), vmCached)
->>>>>>> bd9fb271
 
           let running = rights details
               bailing = lefts details
@@ -494,280 +193,12 @@
         _ -> internalError "setUp() did not end with a result"
 
 
-<<<<<<< HEAD
 -- | Define the thread spawner for symbolic tests
-symRun :: UnitTestOptions -> VM -> Sig -> IO (Text, Either Text Text)
+symRun :: UnitTestOptions RealWorld -> VM RealWorld -> Sig -> IO (Text, Either Text Text)
 symRun opts@UnitTestOptions{..} vm (Sig testName types) = do
-=======
-runTest :: UnitTestOptions RealWorld -> VM RealWorld -> (Test, [AbiType]) -> IO (Text, Either Text Text, VM RealWorld)
-runTest opts@UnitTestOptions{} vm (ConcreteTest testName, []) = runOne opts vm testName emptyAbi
-runTest opts@UnitTestOptions{..} vm (ConcreteTest testName, types) = case replay of
-  Nothing ->
-    fuzzRun opts vm testName types
-  Just (sig, callData) ->
-    if sig == testName
-    then runOne opts vm testName $
-      decodeAbiValue (AbiTupleType (Vector.fromList types)) callData
-    else fuzzRun opts vm testName types
-runTest opts@UnitTestOptions{..} vm (InvariantTest testName, []) = case replay of
-  Nothing -> exploreRun opts vm testName []
-  Just (sig, cds) ->
-    if sig == testName
-    then exploreRun opts vm testName (decodeCalls cds)
-    else exploreRun opts vm testName []
-runTest _ _ (InvariantTest _, types) = internalError $ "invariant testing with arguments: " <> show types <> " is not implemented (yet!)"
-runTest opts vm (SymbolicTest testName, types) = symRun opts vm testName types
-
-type ExploreTx = (Addr, Addr, ByteString, W256)
-
-decodeCalls :: BSLazy.ByteString -> [ExploreTx]
-decodeCalls b = fromMaybe (internalError "could not decode replay data") $ do
-  List v <- rlpdecode $ BSLazy.toStrict b
-  pure $ unList <$> v
-  where
-    unList (List [BS caller', BS target, BS cd, BS ts]) =
-      (unsafeInto (word caller'), unsafeInto (word target), cd, word ts)
-    unList _ = internalError "fix me with better types"
-
--- | Runs an invariant test, calls the invariant before execution begins
-initialExplorationStepper :: UnitTestOptions RealWorld -> ABIMethod -> [ExploreTx] -> [Addr] -> Int -> Stepper RealWorld (Bool, RLP)
-initialExplorationStepper opts'' testName replayData targets i = do
-  let history = List []
-  x <- runUnitTest opts'' testName emptyAbi
-  if x
-  then explorationStepper opts'' testName replayData targets history i
-  else pure (False, history)
-
-explorationStepper :: UnitTestOptions RealWorld -> ABIMethod -> [ExploreTx] -> [Addr] -> RLP -> Int -> Stepper RealWorld (Bool, RLP)
-explorationStepper _ _ _ _ history 0  = pure (True, history)
-explorationStepper opts@UnitTestOptions{..} testName replayData targets (List history) i = do
-  (caller', target, cd, timestamp') <-
-    case preview (ix (i - 1)) replayData of
-      Just v -> pure v
-      Nothing -> do
-       vm <- Stepper.evm get
-       Stepper.evmIO $ do
-         let cs = Map.mapKeys mkConcrete vm.env.contracts
-
-             mkConcrete :: Expr EAddr -> Addr
-             mkConcrete (LitAddr a) = a
-             mkConcrete a = internalError $ "symbolic address discovered in invariant test: " <> show a
-
-             noCode c = case c.code of
-               RuntimeCode (ConcreteRuntimeCode "") -> True
-               RuntimeCode (SymbolicRuntimeCode c') -> null c'
-               _ -> False
-
-             mutable m = m.mutability `elem` [NonPayable, Payable]
-
-             knownAbis =
-               -- exclude contracts without code
-               Map.filter (not . BS.null . (.runtimeCode)) $
-               -- exclude contracts without state changing functions
-               Map.filter (not . null . Map.filter mutable . (.abiMap)) $
-               -- exclude testing abis
-               Map.filter (isNothing . preview (ix unitTestMarkerAbi) . (.abiMap)) $
-               -- pick all contracts with known compiler artifacts
-               fmap fromJust (Map.filter isJust $ Map.fromList [(addr, lookupCode c.code dapp) | (addr, c)  <- Map.toList cs])
-
-             selected = [(addr,
-                          fromMaybe (internalError ("no src found for: " <> show addr)) $
-                            lookupCode (fromMaybe (internalError $ "contract not found: " <> show addr) $
-                              Map.lookup addr cs).code dapp)
-                         | addr  <- targets]
-         -- generate a random valid call to any known contract
-         -- select random contract
-         (target, solcInfo) <- generate $ elements (if null targets then Map.toList knownAbis else selected)
-         -- choose a random mutable method
-         (_, (Method _ inputs sig _ _)) <- generate (elements $ Map.toList $ Map.filter mutable solcInfo.abiMap)
-         let types = snd <$> inputs
-         -- set the caller to a random address with 90% probability, 10% known EOA address
-         let knownEOAs = Map.keys $ Map.filter noCode cs
-         AbiAddress caller' <-
-           if null knownEOAs
-           then generate $ genAbiValue AbiAddressType
-           else generate $ frequency
-             [ (90, genAbiValue AbiAddressType)
-             , (10, AbiAddress <$> elements knownEOAs)
-             ]
-         -- make a call with random valid data to the function
-         args <- generate $ genAbiValue (AbiTupleType $ Vector.fromList types)
-         let cd = abiMethod (sig <> "(" <> intercalate "," ((pack . show) <$> types) <> ")") args
-         -- increment timestamp with random amount
-         timepassed <- into <$> generate (arbitrarySizedNatural :: Gen Word32)
-         let ts = fromMaybe
-                    (internalError "symbolic timestamp not supported here")
-                    (maybeLitWord vm.block.timestamp)
-         pure (caller', target, cd, into ts + timepassed)
-  let opts' = opts
-         { testParams = testParams
-             { address = LitAddr target
-             , caller = LitAddr caller'
-             , timestamp = timestamp'
-             }
-         }
-      thisCallRLP = List
-        [ BS $ word160Bytes caller'
-        , BS $ word160Bytes target, BS cd
-        , BS $ word256Bytes timestamp'
-        ]
-
-  -- set the timestamp
-  Stepper.evm $ assign (#block % #timestamp) (Lit timestamp')
-  -- perform the call
-  bailed <- exploreStep opts' cd
-  Stepper.evm popTrace
-  let newHistory = if bailed then List history else List (thisCallRLP:history)
-      opts'' = opts {testParams = testParams {timestamp = timestamp'}}
-      carryOn = explorationStepper opts'' testName replayData targets newHistory (i - 1)
-  -- if we didn't revert, run the test function
-  if bailed
-  then carryOn
-  else
-    do x <- runUnitTest opts'' testName emptyAbi
-       if x
-       then carryOn
-       else pure (False, List (thisCallRLP:history))
-explorationStepper _ _ _ _ _ _  = internalError "malformed rlp"
-
-getTargetContracts :: UnitTestOptions RealWorld -> Stepper RealWorld [Addr]
-getTargetContracts UnitTestOptions{..} = do
-  vm <- Stepper.evm get
-  let contract' = fromJust $ currentContract vm
-      theAbi = (fromJust $ lookupCode contract'.code dapp).abiMap
-      setUp  = abiKeccak (encodeUtf8 "targetContracts()")
-  case Map.lookup setUp theAbi of
-    Nothing -> pure []
-    Just _ -> do
-      Stepper.evm $ abiCall testParams (Left ("targetContracts()", emptyAbi))
-      res <- Stepper.execFully
-      case res of
-        Right (ConcreteBuf r) ->
-          let vs = case decodeAbiValue (AbiTupleType (Vector.fromList [AbiArrayDynamicType AbiAddressType])) (BSLazy.fromStrict r) of
-                AbiTuple v -> v
-                _ -> internalError "fix me with better types"
-              targets = case Vector.toList vs of
-                [AbiArrayDynamic AbiAddressType ts] ->
-                  let unAbiAddress (AbiAddress a) = a
-                      unAbiAddress _ = internalError "fix me with better types"
-                  in unAbiAddress <$> Vector.toList ts
-                _ -> internalError "fix me with better types"
-          in pure targets
-        _ -> internalError "internal error: unexpected failure code"
-
-exploreRun :: UnitTestOptions RealWorld -> VM RealWorld -> ABIMethod -> [ExploreTx] -> IO (Text, Either Text Text, VM RealWorld)
-exploreRun opts@UnitTestOptions{..} initialVm testName replayTxs = do
-  let oracle = Fetch.oracle solvers rpcInfo
-  targets <- EVM.Stepper.interpret oracle initialVm (getTargetContracts opts)
-  let depth = fromMaybe 20 maxDepth
-  ((x, counterex), vm') <-
-    if null replayTxs then
-      foldM (\a@((success, _),_) _ ->
-               if success then
-                 EVM.Stepper.interpret oracle initialVm $
-                   (,) <$> initialExplorationStepper opts testName [] targets depth
-                       <*> Stepper.evm get
-               else pure a)
-            ((True, (List [])), initialVm)  -- no canonical "post vm"
-            [0..fuzzRuns]
-    else EVM.Stepper.interpret oracle initialVm $
-      (,) <$> initialExplorationStepper opts testName replayTxs targets (length replayTxs)
-          <*> Stepper.evm get
-  if x
-  then pure ("\x1b[32m[PASS]\x1b[0m " <> testName <>  " (runs: " <> (pack $ show fuzzRuns) <>", depth: " <> pack (show depth) <> ")",
-               Right (passOutput vm' opts testName), vm') -- no canonical "post vm"
-  else let replayText = if null replayTxs
-                        then "\nReplay data: '(" <> pack (show testName) <> "," <> pack (show (show (ByteStringS $ rlpencode counterex))) <> ")'"
-                        else " (replayed)"
-       in pure ("\x1b[31m[FAIL]\x1b[0m " <> testName <> replayText, Left  (failOutput vm' opts testName), vm')
-
-execTest :: UnitTestOptions RealWorld -> VM RealWorld -> ABIMethod -> AbiValue -> IO (Bool, VM RealWorld)
-execTest opts@UnitTestOptions{..} vm testName args =
-  EVM.Stepper.interpret (Fetch.oracle solvers rpcInfo) vm $ do
-    (,) <$> execTestStepper opts testName args
-        <*> Stepper.evm get
-
--- | Define the thread spawner for normal test cases
-runOne :: UnitTestOptions RealWorld -> VM RealWorld -> ABIMethod -> AbiValue -> IO (Text, Either Text Text, VM RealWorld)
-runOne opts@UnitTestOptions{..} vm testName args = do
-  let argInfo = pack (if args == emptyAbi then "" else " with arguments: " <> show args)
-  (bailed, vm') <- execTest opts vm testName args
-  (success, vm'') <- EVM.Stepper.interpret (Fetch.oracle solvers rpcInfo) vm' $ do
-    (,) <$> (checkFailures opts testName bailed)
-        <*> Stepper.evm get
-  if success
-  then
-     let gasSpent = testParams.gasCall - vm'.state.gas
-         gasText = pack $ show (into gasSpent :: Integer)
-     in
-        pure
-          ("\x1b[32m[PASS]\x1b[0m "
-           <> testName <> argInfo <> " (gas: " <> gasText <> ")"
-          , Right (passOutput vm'' opts testName)
-          , vm''
-          )
-  else if bailed then
-        pure
-          ("\x1b[31m[BAIL]\x1b[0m "
-           <> testName <> argInfo
-          , Left (failOutput vm'' opts testName)
-          , vm''
-          )
-      else
-        pure
-          ("\x1b[31m[FAIL]\x1b[0m "
-           <> testName <> argInfo
-          , Left (failOutput vm'' opts testName)
-          , vm''
-          )
-
--- | Define the thread spawner for property based tests
-fuzzRun :: UnitTestOptions RealWorld -> VM RealWorld -> Text -> [AbiType] -> IO (Text, Either Text Text, VM RealWorld)
-fuzzRun opts@UnitTestOptions{..} vm testName types = do
-  let args = Args{ replay          = Nothing
-                 , maxSuccess      = fuzzRuns
-                 , maxDiscardRatio = 10
-                 , maxSize         = 100
-                 , chatty          = isJust verbose
-                 , maxShrinks      = maxBound
-                 }
-  quickCheckWithResult args (fuzzTest opts testName types vm) >>= \case
-    QC.Success numTests _ _ _ _ _ ->
-      pure ("\x1b[32m[PASS]\x1b[0m "
-             <> testName <> " (runs: " <> (pack $ show numTests) <> ")"
-             -- this isn't the post vm we actually want, as we
-             -- can't retrieve the correct vm from quickcheck
-           , Right (passOutput vm opts testName)
-           , vm
-           )
-    QC.Failure _ _ _ _ _ _ _ _ _ _ failCase _ _ ->
-      let abiValue = decodeAbiValue (AbiTupleType (Vector.fromList types)) $ BSLazy.fromStrict $ hexText (pack $ concat failCase)
-          ppOutput = pack $ show abiValue
-      in do
-        -- Run the failing test again to get a proper trace
-        vm' <- EVM.Stepper.interpret (Fetch.oracle solvers rpcInfo) vm $
-          runUnitTest opts testName abiValue >> Stepper.evm get
-        pure ("\x1b[31m[FAIL]\x1b[0m "
-               <> testName <> ". Counterexample: " <> ppOutput
-               <> "\nRun:\n dapp test --replay '(\"" <> testName <> "\",\""
-               <> (pack (concat failCase)) <> "\")'\nto test this case again, or \n dapp debug --replay '(\""
-               <> testName <> "\",\"" <> (pack (concat failCase)) <> "\")'\nto debug it."
-             , Left (failOutput vm' opts testName)
-             , vm'
-             )
-    _ -> pure ("\x1b[31m[OOPS]\x1b[0m "
-               <> testName
-              , Left (failOutput vm opts testName)
-              , vm
-              )
-
--- | Define the thread spawner for symbolic tests
-symRun :: UnitTestOptions RealWorld -> VM RealWorld -> Text -> [AbiType] -> IO (Text, Either Text Text, VM RealWorld)
-symRun opts@UnitTestOptions{..} vm testName types = do
->>>>>>> bd9fb271
     let cd = symCalldata testName types [] (AbstractBuf "txdata")
         shouldFail = "proveFail" `isPrefixOf` testName
-        testContract store = fromMaybe (error "Internal Error: test contract not found in state") (Map.lookup vm.state.contract store)
+        testContract store = fromMaybe (internalError "test contract not found in state") (Map.lookup vm.state.contract store)
 
     -- define postcondition depending on `shouldFail`
     -- We directly encode the failure conditions from failed() in ds-test since this is easier to encode than a call into failed()
@@ -790,7 +221,7 @@
                                    Partial _ _ _ -> PBool True
                                    _ -> internalError "Invalid leaf node"
 
-    vm' <- EVM.Stepper.interpret (Fetch.oracle solvers rpcInfo) vm $
+    vm' <- Stepper.interpret (Fetch.oracle solvers rpcInfo) vm $
       Stepper.evm $ do
         pushTrace (EntryTrace testName)
         makeTxCall testParams cd
@@ -891,11 +322,7 @@
       ]
     else ""
 
-<<<<<<< HEAD
-failOutput :: VM -> UnitTestOptions -> Text -> Text
-=======
 failOutput :: VM s -> UnitTestOptions s -> Text -> Text
->>>>>>> bd9fb271
 failOutput vm UnitTestOptions { .. } testName =
   let ?context = DappContext { info = dapp, env = vm.env.contracts }
   in mconcat
@@ -1029,18 +456,16 @@
            , txAccessList = mempty -- TODO: support unit test access lists???
            , allowFFI = ffiAllowed
            }
-<<<<<<< HEAD
-    creator =
-      initialContract (RuntimeCode (ConcreteRuntimeCode ""))
-        & set #nonce 1
-        & set #balance testParams.balanceCreate
-  in vm
-    & set (#env % #contracts % at ethrunAddress) (Just creator)
+  let creator =
+        initialContract (RuntimeCode (ConcreteRuntimeCode ""))
+          & set #nonce (Just 1)
+          & set #balance (Lit testParams.balanceCreate)
+  pure $ vm & set (#env % #contracts % at (LitAddr ethrunAddress)) (Just creator)
 
 paramsFromRpc :: Fetch.RpcInfo -> IO TestVMParams
 paramsFromRpc rpcinfo = do
   (miner,ts,blockNum,ran,limit,base) <- case rpcinfo of
-    Nothing -> pure (0,Lit 0,0,0,0,0)
+    Nothing -> pure (SymAddr "miner", Lit 0, 0, 0, 0, 0)
     Just (block, url) -> Fetch.fetchBlockFrom block url >>= \case
       Nothing -> internalError "Could not fetch block"
       Just Block{..} -> pure ( coinbase
@@ -1051,11 +476,12 @@
                              , baseFee
                              )
   let ts' = fromMaybe (internalError "received unexpected symbolic timestamp via rpc") (maybeLitWord ts)
-
   pure $ TestVMParams
-    { address = createAddress ethrunAddress 1
-    , caller = ethrunAddress
-    , origin = ethrunAddress
+    -- TODO: make this symbolic! It needs some tweaking to the way that our
+    -- symbolic interpreters work to allow us to symbolically exec constructor initialization
+    { address = LitAddr 0xacab
+    , caller = SymAddr "caller"
+    , origin = SymAddr "origin"
     , gasCreate = defaultGasForCreating
     , gasCall = defaultGasForInvoking
     , baseFee = base
@@ -1072,50 +498,4 @@
     }
 
 tick :: Text -> IO ()
-tick x = Text.putStr x >> hFlush stdout
-=======
-  let creator = emptyContract
-        & set #nonce (Just 1)
-        & set #balance (Lit testParams.balanceCreate)
-  pure $ vm
-    & set (#env % #contracts % at (LitAddr ethrunAddress)) (Just creator)
-
-getParametersFromEnvironmentVariables :: Maybe Text -> IO TestVMParams
-getParametersFromEnvironmentVariables rpc = do
-  block' <- maybe Fetch.Latest (Fetch.BlockNumber . read) <$> (lookupEnv "DAPP_TEST_NUMBER")
-
-  (miner,ts,blockNum,ran,limit,base) <-
-    case rpc of
-      Nothing  -> pure (LitAddr 0,Lit 0,0,0,0,0)
-      Just url -> Fetch.fetchBlockFrom block' url >>= \case
-        Nothing -> internalError "Could not fetch block"
-        Just Block{..} -> pure ( coinbase
-                               , timestamp
-                               , number
-                               , prevRandao
-                               , gaslimit
-                               , baseFee
-                               )
-  let
-    getWord s def = maybe def read <$> lookupEnv s
-    getAddr s def = maybe def (LitAddr . read) <$> lookupEnv s
-    ts' = fromMaybe (internalError "received unexpected symbolic timestamp via rpc") (maybeLitWord ts)
-
-  TestVMParams
-    <$> getAddr "DAPP_TEST_ADDRESS" (Concrete.createAddress ethrunAddress 1)
-    <*> getAddr "DAPP_TEST_CALLER" (LitAddr ethrunAddress)
-    <*> getAddr "DAPP_TEST_ORIGIN" (LitAddr ethrunAddress)
-    <*> getWord "DAPP_TEST_GAS_CREATE" defaultGasForCreating
-    <*> getWord "DAPP_TEST_GAS_CALL" defaultGasForInvoking
-    <*> getWord "DAPP_TEST_BASEFEE" base
-    <*> getWord "DAPP_TEST_PRIORITYFEE" 0
-    <*> getWord "DAPP_TEST_BALANCE" defaultBalanceForTestContract
-    <*> getAddr "DAPP_TEST_COINBASE" miner
-    <*> getWord "DAPP_TEST_NUMBER" blockNum
-    <*> getWord "DAPP_TEST_TIMESTAMP" ts'
-    <*> getWord "DAPP_TEST_GAS_LIMIT" limit
-    <*> getWord "DAPP_TEST_GAS_PRICE" 0
-    <*> getWord "DAPP_TEST_MAXCODESIZE" defaultMaxCodeSize
-    <*> getWord "DAPP_TEST_PREVRANDAO" ran
-    <*> getWord "DAPP_TEST_CHAINID" 99
->>>>>>> bd9fb271
+tick x = Text.putStr x >> hFlush stdout