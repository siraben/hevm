--- conflicted
+++ resolved
@@ -137,11 +137,7 @@
           let vm' = execState m vm
           interpret fetcher vm' (k ())
         Ask _ ->
-<<<<<<< HEAD
-          error "cannot make choices with this interpreter:"
-=======
           internalError "cannot make choices with this interpreter"
->>>>>>> 211fff90
         IOAct m -> do
           (r, vm') <- runStateT m vm
           interpret fetcher vm' (k r)
