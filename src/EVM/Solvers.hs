--- conflicted
+++ resolved
@@ -192,11 +192,7 @@
         "unsat" -> do
           liftIO $ checkCommand inst "(pop)"
           shrinkBuf buf (if hint == 0 then hint + 1 else hint * 2)
-<<<<<<< HEAD
-        e -> error $ "Internal Error: Unexpected solver output: " <> (T.unpack e)
-=======
-        _ -> internalError "SMT solver returned unexpected result (neither sat/unsat), which HEVM currently cannot handle"
->>>>>>> 211fff90
+        e -> internalError $ "Unexpected solver output: " <> (T.unpack e)
 
     -- Collapses the abstract description of a models buffers down to a bytestring
     mkConcrete :: SMTCex -> SMTCex
