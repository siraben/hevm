{-# LANGUAGE DataKinds #-}
{-# LANGUAGE DeriveAnyClass #-}
{-# LANGUAGE DerivingStrategies #-}

module EVM.Solidity
  ( solidity
  , solcRuntime
  , yul
  , yulRuntime
  , JumpType (..)
  , SolcContract (..)
  , Contracts (..)
  , ProjectType (..)
  , BuildOutput (..)
  , StorageItem (..)
  , SourceCache (..)
  , SrcMap (..)
  , CodeType (..)
  , Method (..)
  , SlotType (..)
  , Reference(..)
  , Mutability(..)
  , readBuildOutput
  , functionAbi
  , makeSrcMaps
  , readSolc
  , readJSON
  , readStdJSON
  , stripBytecodeMetadata
  , stripBytecodeMetadataSym
  , signature
  , solc
  , Language(..)
  , stdjson
  , parseMethodInput
  , lineSubrange
  , astIdMap
  , astSrcMap
  , containsLinkerHole
  , makeSourceCache
) where

import EVM.ABI
import EVM.Types hiding (Success)

import Optics.Core
import Optics.Operators.Unsafe

import Control.Applicative
import Control.Monad
import Control.Monad.IO.Unlift
import Data.Aeson hiding (json)
import Data.Aeson.Types
import Data.Aeson.Optics
import Data.Aeson.Key qualified as Key
import Data.Aeson.KeyMap qualified as KeyMap
import Data.Scientific
import Data.ByteString (ByteString)
import Data.ByteString qualified as BS
import Data.ByteString.Base16 qualified as BS16
import Data.ByteString.Lazy (toStrict)
import Data.Char (isDigit)
import Data.Foldable
import Data.Map.Strict (Map)
import Data.Map.Strict qualified as Map
import Data.HashMap.Strict qualified as HMap
import Data.List (sort, isPrefixOf, isInfixOf, isSuffixOf, elemIndex, tails, findIndex)
import Data.List.NonEmpty (NonEmpty)
import Data.List.NonEmpty qualified as NonEmpty
import Data.Maybe
import Data.Semigroup
import Data.Sequence (Seq)
import Data.Text (pack, intercalate)
import Data.Text qualified as T
import Data.Text.Encoding (encodeUtf8, decodeUtf8)
import Data.Text.IO (readFile)
import Data.Vector (Vector)
import Data.Vector qualified as Vector
import Data.Word (Word8)
import Options.Generic
import Prelude hiding (readFile, writeFile)
import System.FilePattern.Directory
import System.FilePath.Posix
import System.Process
import Text.Read (readMaybe)
import Witch (unsafeInto)


data StorageItem = StorageItem
  { slotType :: SlotType
  , offset :: Int
  , slot :: Int
  } deriving (Show, Eq)

data SlotType
  -- Note that mapping keys can only be elementary;
  -- that excludes arrays, contracts, and mappings.
  = StorageMapping (NonEmpty AbiType) AbiType
  | StorageValue AbiType
--  | StorageArray AbiType
  deriving Eq

instance Show SlotType where
 show (StorageValue t) = show t
 show (StorageMapping s t) =
   foldr
   (\x y ->
       "mapping("
       <> show x
       <> " => "
       <> y
       <> ")")
   (show t) s

instance Read SlotType where
  readsPrec _ t@('m':'a':'p':'p':'i':'n':'g':'(':s) =
    let (lhs,rhs) = case T.splitOn " => " (pack s) of
          (l:r) -> (l,r)
          _ -> internalError $ "could not parse storage item: " <> t
        first = fromJust $ parseTypeName mempty lhs
        target = fromJust $ parseTypeName mempty (T.replace ")" "" (last rhs))
        rest = fmap (fromJust . (parseTypeName mempty . (T.replace "mapping(" ""))) (take (length rhs - 1) rhs)
    in [(StorageMapping (first NonEmpty.:| rest) target, "")]
  readsPrec _ s = [(StorageValue $ fromMaybe (internalError $ "could not parse storage item: " <> s) (parseTypeName mempty (pack s)),"")]

data SolcContract = SolcContract
  { runtimeCodehash  :: W256
  , creationCodehash :: W256
  , runtimeCode      :: ByteString
  , creationCode     :: ByteString
  , contractName     :: Text
  , constructorInputs :: [(Text, AbiType)]
  , abiMap           :: Map FunctionSelector Method
  , eventMap         :: Map W256 Event
  , errorMap         :: Map W256 SolError
  , immutableReferences :: Map W256 [Reference]
  , storageLayout    :: Maybe (Map Text StorageItem)
  , runtimeSrcmap    :: Seq SrcMap
  , creationSrcmap   :: Seq SrcMap
  } deriving (Show, Eq, Generic)

data Method = Method
  { output :: [(Text, AbiType)]
  , inputs :: [(Text, AbiType)]
  , name :: Text
  , methodSignature :: Text
  , mutability :: Mutability
  } deriving (Show, Eq, Ord, Generic)

data Mutability
  = Pure       -- ^ specified to not read blockchain state
  | View       -- ^ specified to not modify the blockchain state
  | NonPayable -- ^ function does not accept Ether - the default
  | Payable    -- ^ function accepts Ether
 deriving (Show, Eq, Ord, Generic)

-- | A mapping from contract identifiers (filepath:name) to a SolcContract object
newtype Contracts = Contracts (Map Text SolcContract)
  deriving newtype (Show, Eq, Semigroup, Monoid)

-- | A mapping from contract identifiers (filepath:name) to their ast json
newtype Asts = Asts (Map Text Value)
  deriving newtype (Show, Eq, Semigroup, Monoid)

-- | Solidity source files are identified either by their location in the vfs, or by a src map identifier
data SrcFile = SrcFile
  { id :: Int
  , filepath :: FilePath
  }
  deriving (Show, Eq, Ord)

-- | A mapping from source files to (maybe) their contents
newtype Sources = Sources (Map SrcFile (Maybe ByteString))
  deriving newtype (Show, Eq, Semigroup, Monoid)

data BuildOutput = BuildOutput
  { contracts :: Contracts
  , sources   :: SourceCache
  }
  deriving (Show, Eq)

instance Semigroup BuildOutput where
  (BuildOutput a b) <> (BuildOutput c d) = BuildOutput (a <> c) (b <> d)
instance Monoid BuildOutput where
  mempty = BuildOutput mempty mempty

-- | The various project types understood by hevm
data ProjectType = DappTools | CombinedJSON | Foundry
  deriving (Eq, Show, Read, ParseField)

data SourceCache = SourceCache
  { files  :: Map Int (FilePath, ByteString)
  , lines  :: Map Int (Vector ByteString)
  , asts   :: Map Text Value
  } deriving (Show, Eq, Generic)

data Reference = Reference
  { start :: Int,
    length :: Int
  } deriving (Show, Eq)

instance FromJSON Reference where
  parseJSON (Object v) = Reference
    <$> v .: "start"
    <*> v .: "length"
  parseJSON invalid =
    typeMismatch "Transaction" invalid

instance Semigroup SourceCache where
  SourceCache a b c <> SourceCache d e f = SourceCache (a <> d) (b <> e) (c <> f)

instance Monoid SourceCache where
  mempty = SourceCache mempty mempty mempty

data JumpType = JumpInto | JumpFrom | JumpRegular
  deriving (Show, Eq, Ord, Generic)

data SrcMap = SM {
  offset        :: {-# UNPACK #-} !Int,
  length        :: {-# UNPACK #-} !Int,
  file          :: {-# UNPACK #-} !Int,
  jump          :: JumpType,
  modifierDepth :: {-# UNPACK #-} !Int
} deriving (Show, Eq, Ord, Generic)

data SrcMapParseState
  = F1 String Int
  | F2 Int String Int
  | F3 Int Int String Int
  | F4 Int Int Int (Maybe JumpType)
  | F5 Int Int Int JumpType String
  | Fe
  deriving Show

data CodeType = Creation | Runtime
  deriving (Show, Eq, Ord)

-- Obscure but efficient parser for the Solidity sourcemap format.
makeSrcMaps :: Text -> Maybe (Seq SrcMap)
makeSrcMaps = (\case (_, Fe, _) -> Nothing; x -> Just (done x))
             . T.foldl' (flip go) (mempty, F1 [] 1, SM 0 0 0 JumpRegular 0)
  where
    done (xs, s, p) = let (xs', _, _) = go ';' (xs, s, p) in xs'
    readR = read . reverse

    go :: Char -> (Seq SrcMap, SrcMapParseState, SrcMap) -> (Seq SrcMap, SrcMapParseState, SrcMap)
    go ':' (xs, F1 [] _, p@(SM a _ _ _ _))     = (xs, F2 a [] 1, p)
    go ':' (xs, F1 ds k, p)                    = (xs, F2 (k * (readR ds)) [] 1, p)
    go '-' (xs, F1 [] _, p)                    = (xs, F1 [] (-1), p)
    go d   (xs, F1 ds k, p) | isDigit d        = (xs, F1 (d : ds) k, p)
    go ';' (xs, F1 [] k, p)                    = (xs |> p, F1 [] k, p)
    go ';' (xs, F1 ds k, SM _ b c d e)         = let p' = SM (k * (readR ds)) b c d e in (xs |> p', F1 [] 1, p')

    go '-' (xs, F2 a [] _, p)                  = (xs, F2 a [] (-1), p)
    go d   (xs, F2 a ds k, p) | isDigit d      = (xs, F2 a (d : ds) k, p)
    go ':' (xs, F2 a [] _, p@(SM _ b _ _ _))   = (xs, F3 a b [] 1, p)
    go ':' (xs, F2 a ds k, p)                  = (xs, F3 a (k * (readR ds)) [] 1, p)
    go ';' (xs, F2 a [] _, SM _ b c d e)       = let p' = SM a b c d e in (xs |> p', F1 [] 1, p')
    go ';' (xs, F2 a ds k, SM _ _ c d e)       = let p' = SM a (k * (readR ds)) c d e in
                                                 (xs |> p', F1 [] 1, p')

    go d   (xs, F3 a b ds k, p) | isDigit d    = (xs, F3 a b (d : ds) k, p)
    go '-' (xs, F3 a b [] _, p)                = (xs, F3 a b [] (-1), p)
    go ':' (xs, F3 a b [] _, p@(SM _ _ c _ _)) = (xs, F4 a b c Nothing, p)
    go ':' (xs, F3 a b ds k, p)                = (xs, F4 a b (k * (readR ds)) Nothing, p)
    go ';' (xs, F3 a b [] _, SM _ _ c d e)     = let p' = SM a b c d e in (xs |> p', F1 [] 1, p')
    go ';' (xs, F3 a b ds k, SM _ _ _ d e)     = let p' = SM a b (k * (readR ds)) d e in
                                                 (xs |> p', F1 [] 1, p')

    go 'i' (xs, F4 a b c Nothing, p)           = (xs, F4 a b c (Just JumpInto), p)
    go 'o' (xs, F4 a b c Nothing, p)           = (xs, F4 a b c (Just JumpFrom), p)
    go '-' (xs, F4 a b c Nothing, p)           = (xs, F4 a b c (Just JumpRegular), p)
    go ':' (xs, F4 a b c (Just d),  p)         = (xs, F5 a b c d [], p)
    go ':' (xs, F4 a b c _, p@(SM _ _ _ d _))  = (xs, F5 a b c d [], p)
    go ';' (xs, F4 a b c _, SM _ _ _ d e)      = let p' = SM a b c d e in
                                                 (xs |> p', F1 [] 1, p')

    go d   (xs, F5 a b c j ds, p) | isDigit d  = (xs, F5 a b c j (d : ds), p)
    go ';' (xs, F5 a b c j [], _)              = let p' = SM a b c j (-1) in -- solc <0.6
                                                 (xs |> p', F1 [] 1, p')
    go ';' (xs, F5 a b c j ds, _)              = let p' = SM a b c j (readR ds) in -- solc >=0.6
                                                 (xs |> p', F1 [] 1, p')

    go c (xs, state, p)                        = (xs, internalError ("srcmap: y u " ++ show c ++ " in state" ++ show state ++ "?!?"), p)

-- | Reads all solc ouput json files found under the provided filepath and returns them merged into a BuildOutput
readBuildOutput :: FilePath -> ProjectType -> IO (Either String BuildOutput)
readBuildOutput root DappTools = do
  let outDir = root </> "out"
  jsons <- findJsonFiles outDir
  case jsons of
    [x] -> readSolc DappTools root (outDir </> x)
    [] -> pure . Left $ "no json files found in: " <> outDir
    _ -> pure . Left $ "multiple json files found in: " <> outDir
readBuildOutput root CombinedJSON = do
  let outDir = root </> "out"
  jsons <- findJsonFiles outDir
  case jsons of
    [x] -> readSolc CombinedJSON root (outDir </> x)
    [] -> pure . Left $ "no json files found in: " <> outDir
    _ -> pure . Left $ "multiple json files found in: " <> outDir
readBuildOutput root Foundry = do
  let outDir = root </> "out"
  jsons <- findJsonFiles outDir
  case (filterMetadata jsons) of
    [] -> pure . Left $ "no json files found in: " <> outDir
    js -> do
      outputs <- sequence <$> mapM (readSolc Foundry root) ((fmap ((</>) (outDir))) js)
      pure . (fmap mconcat) $ outputs

-- | Finds all json files under the provided filepath, searches recursively
findJsonFiles :: FilePath -> IO [FilePath]
findJsonFiles root = getDirectoryFiles root ["**/*.json"]

-- | Filters out metadata json files
filterMetadata :: [FilePath] -> [FilePath]
filterMetadata = filter (not . isSuffixOf ".metadata.json")

makeSourceCache :: FilePath -> Sources -> Asts -> IO SourceCache
makeSourceCache root (Sources sources) (Asts asts) = do
  files <- Map.fromList <$> forM (Map.toList sources) (\x@(SrcFile id' fp, _) -> do
      contents <- case x of
        (_,  Just content) -> pure content
        (SrcFile _ _, Nothing) -> BS.readFile (root </> fp)
      pure (id', (fp, contents))
    )
  pure $! SourceCache
    { files = files
    , lines = fmap (Vector.fromList . BS.split 0xa . snd) files
    , asts  = asts
    }

lineSubrange ::
  Vector ByteString -> (Int, Int) -> Int -> Maybe (Int, Int)
lineSubrange xs (s1, n1) i =
  let
    ks = Vector.map (\x -> 1 + BS.length x) xs
    s2  = Vector.sum (Vector.take i ks)
    n2  = ks Vector.! i
  in
    if s1 + n1 < s2 || s1 > s2 + n2
    then Nothing
    else Just (s1 - s2, min (s2 + n2 - s1) n1)

readSolc :: ProjectType -> FilePath -> FilePath -> IO (Either String BuildOutput)
readSolc pt root fp =
  (readJSON pt (T.pack $ takeBaseName fp) <$> readFile fp) >>=
    \case
      Nothing -> pure . Left $ "unable to parse: " <> fp
      Just (contracts, asts, sources) -> do
        sourceCache <- makeSourceCache root sources asts
        pure (Right (BuildOutput contracts sourceCache))

yul :: Text -> Text -> IO (Maybe ByteString)
yul contractName src = do
  json <- solc Yul src
  let f = (json ^?! key "contracts") ^?! key (Key.fromText "hevm.sol")
      c = f ^?! key (Key.fromText $ if T.null contractName then "object" else contractName)
      bytecode = c ^?! key "evm" ^?! key "bytecode" ^?! key "object" % _String
  pure $ (toCode contractName) <$> (Just bytecode)

yulRuntime :: Text -> Text -> IO (Maybe ByteString)
yulRuntime contractName src = do
  json <- solc Yul src
  let f = (json ^?! key "contracts") ^?! key (Key.fromText "hevm.sol")
      c = f ^?! key (Key.fromText $ if T.null contractName then "object" else contractName)
      bytecode = c ^?! key "evm" ^?! key "deployedBytecode" ^?! key "object" % _String
  pure $ (toCode contractName) <$> (Just bytecode)

<<<<<<< HEAD
solidity
  :: (MonadUnliftIO m)
  => Text -> Text -> m (Maybe ByteString)
solidity contract src = liftIO $ do
  (json, path) <- solidity' src
=======
solidity :: Text -> Text -> IO (Maybe ByteString)
solidity contract src = do
  json <- solc Solidity src
>>>>>>> a82924fc
  let (Contracts sol, _, _) = fromJust $ readStdJSON json
  pure $ Map.lookup ("hevm.sol:" <> contract) sol <&> (.creationCode)

<<<<<<< HEAD
solcRuntime
  :: (MonadUnliftIO m)
  => Text -> Text -> m (Maybe ByteString)
solcRuntime contract src = liftIO $ do
  (json, path) <- solidity' src
=======
solcRuntime :: Text -> Text -> IO (Maybe ByteString)
solcRuntime contract src = do
  json <- solc Solidity src
>>>>>>> a82924fc
  case readStdJSON json of
    Just (Contracts sol, _, _) -> pure $ Map.lookup ("hevm.sol:" <> contract) sol <&> (.runtimeCode)
    Nothing -> internalError $ "unable to parse solidity output:\n" <> (T.unpack json)

functionAbi :: Text -> IO Method
functionAbi f = do
  json <- solc Solidity ("contract ABI { function " <> f <> " public {}}")
  let (Contracts sol, _, _) = fromMaybe
                                (internalError . T.unpack $ "unable to parse solc output:\n" <> json)
                                (readStdJSON json)
  case Map.toList $ (fromJust (Map.lookup "hevm.sol:ABI" sol)).abiMap of
     [(_,b)] -> pure b
     _ -> internalError "unexpected abi format"

force :: String -> Maybe a -> a
force s = fromMaybe (internalError s)

readJSON :: ProjectType -> Text -> Text -> Maybe (Contracts, Asts, Sources)
readJSON DappTools _ json = readStdJSON json
readJSON CombinedJSON _ json = readCombinedJSON json
readJSON Foundry contractName json = readFoundryJSON contractName json

-- | Reads a foundry json output
readFoundryJSON :: Text -> Text -> Maybe (Contracts, Asts, Sources)
readFoundryJSON contractName json = do
  runtime <- json ^? key "deployedBytecode"
  runtimeCode <- (toCode contractName) . strip0x'' <$> runtime ^? key "object" % _String
  runtimeSrcMap <- case runtime ^? key "sourceMap" % _String of
    Nothing -> makeSrcMaps ""
    smap -> makeSrcMaps =<< smap

  creation <- json ^? key "bytecode"
  creationCode <- (toCode contractName) . strip0x'' <$> creation ^? key "object" % _String
  creationSrcMap <- case creation ^? key "sourceMap" % _String of
    Nothing -> makeSrcMaps ""
    smap -> makeSrcMaps =<< smap

  ast <- json ^? key "ast"
  path <- ast ^? key "absolutePath" % _String

  abi <- toList <$> json ^? key "abi" % _Array

  id' <- unsafeInto <$> json ^? key "id" % _Integer

  let contract = SolcContract
        { runtimeCodehash     = keccak' (stripBytecodeMetadata runtimeCode)
        , creationCodehash    = keccak' (stripBytecodeMetadata creationCode)
        , runtimeCode         = runtimeCode
        , creationCode        = creationCode
        , contractName        = path <> ":" <> contractName
        , abiMap              = mkAbiMap abi
        , eventMap            = mkEventMap abi
        , errorMap            = mkErrorMap abi
        , runtimeSrcmap       = runtimeSrcMap
        , creationSrcmap      = creationSrcMap
        , constructorInputs   = mkConstructor abi
        , storageLayout       = mkStorageLayout $ json ^? key "storageLayout"
        , immutableReferences = mempty -- TODO: foundry doesn't expose this?
        }
  pure ( Contracts $ Map.singleton (path <> ":" <> contractName) contract
         , Asts      $ Map.singleton path ast
         , Sources   $ Map.singleton (SrcFile id' (T.unpack path)) Nothing
         )

-- | Parses the standard json output from solc
readStdJSON :: Text -> Maybe (Contracts, Asts, Sources)
readStdJSON json = do
  contracts <- KeyMap.toHashMapText <$> json ^? key "contracts" % _Object
  -- TODO: support the general case of "urls" and "content" in the standard json
  sources <- KeyMap.toHashMapText <$>  json ^? key "sources" % _Object
  let asts = force "JSON lacks abstract syntax trees." . preview (key "ast") <$> sources
      contractMap = f contracts
      getId src = unsafeInto $ (force "" $ HMap.lookup src sources) ^?! key "id" % _Integer
      contents src = (SrcFile (getId src) (T.unpack src), encodeUtf8 <$> HMap.lookup src (mconcat $ Map.elems $ snd <$> contractMap))
  pure ( Contracts $ fst <$> contractMap
         , Asts      $ Map.fromList (HMap.toList asts)
         , Sources   $ Map.fromList $ contents <$> (sort $ HMap.keys sources)
         )
  where
    f :: (AsValue s) => HMap.HashMap Text s -> (Map Text (SolcContract, (HMap.HashMap Text Text)))
    f x = Map.fromList . (concatMap g) . HMap.toList $ x
    g (s, x) = h s <$> HMap.toList (KeyMap.toHashMapText (fromMaybe (internalError "Could not parse json object") (preview _Object x)))
    h :: Text -> (Text, Value) -> (Text, (SolcContract, HMap.HashMap Text Text))
    h s (c, x) =
      let
        evmstuff = x ^?! key "evm"
        sc = s <> ":" <> c
        runtime = evmstuff ^?! key "deployedBytecode"
        creation =  evmstuff ^?! key "bytecode"
        theRuntimeCode = (toCode sc) $ fromMaybe "" $ runtime ^? key "object" % _String
        theCreationCode = (toCode sc) $ fromMaybe "" $ creation ^? key "object" % _String
        srcContents :: Maybe (HMap.HashMap Text Text)
        srcContents = do metadata <- x ^? key "metadata" % _String
                         srcs <- KeyMap.toHashMapText <$> metadata ^? key "sources" % _Object
                         pure $ fmap
                           (fromMaybe (internalError "could not parse contents field into a string") . preview (key "content" % _String))
                           (HMap.filter (isJust . preview (key "content")) srcs)
        abis = force ("abi key not found in " <> show x) $
          toList <$> x ^? key "abi" % _Array
      in (sc, (SolcContract {
        runtimeCode      = theRuntimeCode,
        creationCode     = theCreationCode,
        runtimeCodehash  = keccak' (stripBytecodeMetadata theRuntimeCode),
        creationCodehash = keccak' (stripBytecodeMetadata theCreationCode),
        runtimeSrcmap    = force "srcmap-runtime" (makeSrcMaps (runtime ^?! key "sourceMap" % _String)),
        creationSrcmap   = force "srcmap" (makeSrcMaps (creation ^?! key "sourceMap" % _String)),
        contractName = sc,
        constructorInputs = mkConstructor abis,
        abiMap        = mkAbiMap abis,
        eventMap      = mkEventMap abis,
        errorMap      = mkErrorMap abis,
        storageLayout = mkStorageLayout $ x ^? key "storageLayout",
        immutableReferences = fromMaybe mempty $
          do x' <- runtime ^? key "immutableReferences"
             case fromJSON x' of
               Success a -> pure a
               _ -> Nothing
      }, fromMaybe mempty srcContents))

-- deprecate me soon
readCombinedJSON :: Text -> Maybe (Contracts, Asts, Sources)
readCombinedJSON json = do
  contracts <- f . KeyMap.toHashMapText <$> (json ^? key "contracts" % _Object)
  sources <- toList . fmap (preview _String) <$> json ^? key "sourceList" % _Array
  pure ( Contracts contracts
       , Asts (Map.fromList (HMap.toList asts))
       , Sources $ Map.fromList $
           (\(path, id') -> (SrcFile id' (T.unpack path), Nothing)) <$>
             zip (catMaybes sources) [0..]
       )
  where
    asts = KeyMap.toHashMapText $ fromMaybe (error "JSON lacks abstract syntax trees.") (json ^? key "sources" % _Object)
    f x = Map.fromList . HMap.toList $ HMap.mapWithKey g x
    g s x =
      let
        theRuntimeCode = (toCode s) (x ^?! key "bin-runtime" % _String)
        theCreationCode = (toCode s) (x ^?! key "bin" % _String)
        abis = toList $ case (x ^?! key "abi") ^? _Array of
                 Just v -> v                                       -- solc >= 0.8
                 Nothing -> (x ^?! key "abi" % _String) ^?! _Array -- solc <  0.8
      in SolcContract {
        runtimeCode      = theRuntimeCode,
        creationCode     = theCreationCode,
        runtimeCodehash  = keccak' (stripBytecodeMetadata theRuntimeCode),
        creationCodehash = keccak' (stripBytecodeMetadata theCreationCode),
        runtimeSrcmap    = force "internal error: srcmap-runtime" (makeSrcMaps (x ^?! key "srcmap-runtime" % _String)),
        creationSrcmap   = force "internal error: srcmap" (makeSrcMaps (x ^?! key "srcmap" % _String)),
        contractName = s,
        constructorInputs = mkConstructor abis,
        abiMap       = mkAbiMap abis,
        eventMap     = mkEventMap abis,
        errorMap     = mkErrorMap abis,
        storageLayout = mkStorageLayout $ x ^? key "storage-layout",
        immutableReferences = mempty -- TODO: deprecate combined-json
      }

mkAbiMap :: [Value] -> Map FunctionSelector Method
mkAbiMap abis = Map.fromList $
  let
    relevant = filter (\y -> "function" == y ^?! key "type" % _String) abis
    f abi =
      (abiKeccak (encodeUtf8 (signature abi)),
       Method { name = abi ^?! key "name" % _String
              , methodSignature = signature abi
              , inputs = map parseMethodInput
                 (toList (abi ^?! key "inputs" % _Array))
              , output = map parseMethodInput
                 (toList (abi ^?! key "outputs" % _Array))
              , mutability = parseMutability
                 (abi ^?! key "stateMutability" % _String)
              })
  in f <$> relevant

mkEventMap :: [Value] -> Map W256 Event
mkEventMap abis = Map.fromList $
  let
    relevant = filter (\y -> "event" == y ^?! key "type" % _String) abis
    f abi =
     ( keccak' (encodeUtf8 (signature abi))
     , Event
       (abi ^?! key "name" % _String)
       (case abi ^?! key "anonymous" % _Bool of
         True -> Anonymous
         False -> NotAnonymous)
       (map (\y ->
        ( y ^?! key "name" % _String
        , force "type" (parseTypeName' y)
        , if y ^?! key "indexed" % _Bool
          then Indexed
          else NotIndexed
        ))
       (toList $ abi ^?! key "inputs" % _Array))
     )
  in f <$> relevant

mkErrorMap :: [Value] -> Map W256 SolError
mkErrorMap abis = Map.fromList $
  let
    relevant = filter (\y -> "error" == y ^?! key "type" % _String) abis
    f abi =
     ( stripKeccak $ keccak' (encodeUtf8 (signature abi))
     , SolError
       (abi ^?! key "name" % _String)
       (map (force "internal error: type" . parseTypeName')
       (toList $ abi ^?! key "inputs" % _Array))
     )
  in f <$> relevant
  where
    stripKeccak :: W256 -> W256
    stripKeccak = read . take 10 . show

mkConstructor :: [Value] -> [(Text, AbiType)]
mkConstructor abis =
  let
    isConstructor y =
      "constructor" == y ^?! key "type" % _String
  in
    case filter isConstructor abis of
      [abi] -> map parseMethodInput (toList (abi ^?! key "inputs" % _Array))
      [] -> [] -- default constructor has zero inputs
      _  -> internalError "strange: contract has multiple constructors"

mkStorageLayout :: Maybe Value -> Maybe (Map Text StorageItem)
mkStorageLayout Nothing = Nothing
mkStorageLayout (Just json) = do
  items <- json ^? key "storage" % _Array
  types <- json ^? key "types"
  fmap Map.fromList (forM (Vector.toList items) $ \item ->
    do name <- item ^? key "label" % _String
       offset <- item ^? key "offset" % _Number >>= toBoundedInteger
       slot <- item ^? key "slot" % _String
       typ <- Key.fromText <$> item ^? key "type" % _String
       slotType <- types ^?! key typ ^? key "label" % _String
       pure (name, StorageItem (read $ T.unpack slotType) offset (read $ T.unpack slot)))

signature :: AsValue s => s -> Text
signature abi =
  case abi ^?! key "type" of
    "fallback" -> "<fallback>"
    _ ->
      fold [
        fromMaybe "<constructor>" (abi ^? key "name" % _String), "(",
        intercalate ","
          (map (\x -> x ^?! key "type" % _String)
            (toList $ abi ^?! key "inputs" % _Array)),
        ")"
      ]

-- Helper function to convert the fields to the desired type
parseTypeName' :: AsValue s => s -> Maybe AbiType
parseTypeName' x =
  parseTypeName
    (fromMaybe mempty $ x ^? key "components" % _Array % to parseComponents)
    (x ^?! key "type" % _String)
  where parseComponents = fmap $ snd . parseMethodInput

parseMutability :: Text -> Mutability
parseMutability "view" = View
parseMutability "pure" = Pure
parseMutability "nonpayable" = NonPayable
parseMutability "payable" = Payable
parseMutability _ = internalError "unknown function mutability"

-- This actually can also parse a method output! :O
parseMethodInput :: AsValue s => s -> (Text, AbiType)
parseMethodInput x =
  ( x ^?! key "name" % _String
  , force "method type" (parseTypeName' x)
  )

containsLinkerHole :: Text -> Bool
containsLinkerHole = regexMatches "__\\$[a-z0-9]{34}\\$__"

toCode :: Text -> Text -> ByteString
toCode contractName t = case BS16.decodeBase16 (encodeUtf8 t) of
  Right d -> d
  Left e -> if containsLinkerHole t
            then error $ T.unpack ("Error toCode: unlinked libraries detected in bytecode, in " <> contractName)
            else error $ T.unpack ("Error toCode:" <> e <> ", in " <> contractName)

solc :: Language -> Text -> IO Text
solc lang src =
  T.pack <$> readProcess
    "solc"
    ["--standard-json"]
    (T.unpack $ stdjson lang src)

data Language = Solidity | Yul
  deriving (Show)

data StandardJSON = StandardJSON Language Text
-- more options later perhaps

instance ToJSON StandardJSON where
  toJSON (StandardJSON lang src) =
    object [ "language" .= show lang
           , "sources" .= object ["hevm.sol" .=
                                   object ["content" .= src]]
           , "settings" .=
             object [ "outputSelection" .=
                    object ["*" .=
                      object ["*" .= (toJSON
                              ["metadata" :: String,
                               "evm.bytecode",
                               "evm.deployedBytecode",
                               "abi",
                               "storageLayout",
                               "evm.bytecode.sourceMap",
                               "evm.bytecode.linkReferences",
                               "evm.bytecode.generatedSources",
                               "evm.deployedBytecode.sourceMap",
                               "evm.deployedBytecode.linkReferences",
                               "evm.deployedBytecode.generatedSources",
                               "evm.deployedBytecode.immutableReferences"
                              ]),
                              "" .= (toJSON ["ast" :: String])
                             ]
                            ]
                    ]
           ]

stdjson :: Language -> Text -> Text
stdjson lang src = decodeUtf8 $ toStrict $ encode $ StandardJSON lang src

-- | When doing CREATE and passing constructor arguments, Solidity loads
-- the argument data via the creation bytecode, since there is no "calldata"
-- for CREATE.
--
-- This interferes with our ability to look up the current contract by
-- codehash, so we must somehow strip away this extra suffix. Luckily
-- we can detect the end of the actual bytecode by looking for the
-- "metadata hash". (Not 100% correct, but works in practice.)
--
-- Actually, we strip away the entire BZZR suffix too, because as long
-- as the codehash matches otherwise, we don't care if there is some
-- difference there.
stripBytecodeMetadata :: ByteString -> ByteString
stripBytecodeMetadata bs =
  let stripCandidates = flip BS.breakSubstring bs <$> knownBzzrPrefixes in
    case find ((/= mempty) . snd) stripCandidates of
      Nothing -> bs
      Just (b, _) -> b

stripBytecodeMetadataSym :: [Expr Byte] -> [Expr Byte]
stripBytecodeMetadataSym b =
  let
    concretes :: [Maybe Word8]
    concretes = maybeLitByte <$> b
    bzzrs :: [[Maybe Word8]]
    bzzrs = fmap (Just) . BS.unpack <$> knownBzzrPrefixes
    candidates = (flip Data.List.isInfixOf concretes) <$> bzzrs
  in case elemIndex True candidates of
    Nothing -> b
    Just i -> let ind = fromJust $ infixIndex (bzzrs !! i) concretes
              in take ind b

infixIndex :: (Eq a) => [a] -> [a] -> Maybe Int
infixIndex needle haystack = findIndex (isPrefixOf needle) (tails haystack)

knownBzzrPrefixes :: [ByteString]
knownBzzrPrefixes = [
  -- a1 65 "bzzr0" 0x58 0x20 (solc <= 0.5.8)
  BS.pack [0xa1, 0x65, 98, 122, 122, 114, 48, 0x58, 0x20],
  -- a2 65 "bzzr0" 0x58 0x20 (solc >= 0.5.9)
  BS.pack [0xa2, 0x65, 98, 122, 122, 114, 48, 0x58, 0x20],
  -- a2 65 "bzzr1" 0x58 0x20 (solc >= 0.5.11)
  BS.pack [0xa2, 0x65, 98, 122, 122, 114, 49, 0x58, 0x20],
  -- a2 64 "ipfs" 0x58 0x22 (solc >= 0.6.0)
  BS.pack [0xa2, 0x64, 0x69, 0x70, 0x66, 0x73, 0x58, 0x22]
  ]

-- | Every node in the AST has an ID, and other nodes reference those
-- IDs.  This function recurses through the tree looking for objects
-- with the "id" key and makes a big map from ID to value.
astIdMap :: Foldable f => f Value -> Map Int Value
astIdMap = foldMap f
  where
    f :: Value -> Map Int Value
    f (Array x) = foldMap f x
    f v@(Object x) =
      let t = foldMap f (KeyMap.elems x)
      in case KeyMap.lookup "id" x of
        Nothing         -> t
        Just (Number i) -> t <> Map.singleton (round i) v
        Just _          -> t
    f _ = mempty

astSrcMap :: Map Int Value -> (SrcMap -> Maybe Value)
astSrcMap astIds =
  \(SM i n f _ _)  -> Map.lookup (i, n, f) tmp
  where
    tmp :: Map (Int, Int, Int) Value
    tmp =
       Map.fromList
      . mapMaybe
        (\v -> do
          src <- preview (key "src" % _String) v
          [i, n, f] <- mapM (readMaybe . T.unpack) (T.split (== ':') src)
          pure ((i, n, f), v)
        )
      . Map.elems
      $ astIds

-- needs to be here not Format due to cyclic module deps
strip0x'' :: Text -> Text
strip0x'' s = if "0x" `T.isPrefixOf` s then T.drop 2 s else s<|MERGE_RESOLUTION|>--- conflicted
+++ resolved
@@ -367,31 +367,19 @@
       bytecode = c ^?! key "evm" ^?! key "deployedBytecode" ^?! key "object" % _String
   pure $ (toCode contractName) <$> (Just bytecode)
 
-<<<<<<< HEAD
 solidity
   :: (MonadUnliftIO m)
   => Text -> Text -> m (Maybe ByteString)
 solidity contract src = liftIO $ do
-  (json, path) <- solidity' src
-=======
-solidity :: Text -> Text -> IO (Maybe ByteString)
-solidity contract src = do
   json <- solc Solidity src
->>>>>>> a82924fc
   let (Contracts sol, _, _) = fromJust $ readStdJSON json
   pure $ Map.lookup ("hevm.sol:" <> contract) sol <&> (.creationCode)
 
-<<<<<<< HEAD
 solcRuntime
   :: (MonadUnliftIO m)
   => Text -> Text -> m (Maybe ByteString)
 solcRuntime contract src = liftIO $ do
-  (json, path) <- solidity' src
-=======
-solcRuntime :: Text -> Text -> IO (Maybe ByteString)
-solcRuntime contract src = do
   json <- solc Solidity src
->>>>>>> a82924fc
   case readStdJSON json of
     Just (Contracts sol, _, _) -> pure $ Map.lookup ("hevm.sol:" <> contract) sol <&> (.runtimeCode)
     Nothing -> internalError $ "unable to parse solidity output:\n" <> (T.unpack json)
